# Copyright (c) 2023 Braedon Hendy
# This software is released under the GNU General Public License v3.0
<<<<<<< HEAD
# Contributors: Kevin Lai
=======
# Contributors: Kevin Lai                         
>>>>>>> 3bc8711c

import tkinter as tk
from tkinter import scrolledtext, ttk, filedialog
import requests
import pyperclip
import wave
import threading
import numpy as np
import base64
import json
import pyaudio 
import tkinter.messagebox as messagebox
import datetime
import functools
import os
import whisper
from openai import OpenAI
import scrubadub
import re
import speech_recognition as sr # python package is named speechrecognition
import time
import queue

# Add these near the top of your script
editable_settings = {
    "use_story": False,
    "use_memory": False,
    "use_authors_note": False, 
    "use_world_info": False,
    "max_context_length": 2048,
    "max_length": 800,
    "rep_pen": 1.1,  
    "rep_pen_range": 2048,
    "rep_pen_slope": 0.7,
    "temperature": 0.1,
    "tfs": 0.97,
    "top_a": 0.8,
    "top_k": 30,
    "top_p": 0.4,
    "typical": 0.19,
    "sampler_order": [6, 0, 1, 3, 4, 2, 5],
    "singleline": False,
    "frmttriminc": False,
    "frmtrmblln": False,
    "Local Whisper": False,
    "Whisper Model": "small",
    "Real Time": False
}

                                        
def build_url(ip, port):
        if str(SSL_ENABLE) == "1":
            print("Encrypted SSL/TLS connections are ENABLED between client and server.")
            if str(SSL_SELFCERT) == "1":
                print("...Self-signed SSL certificates are ALLOWED in Settings...\n...You may disregard subsequent log Warning if you are trusting self-signed certificates from server...")
            else:
                print("...Self-signed SSL certificates are DISABLED in Settings...\n...Trusted/Verified SSL certificates must be used on server, otherwise SSL connection will fail...")
            return f"https://{ip}:{port}"
        else:
            print("UNENCRYPTED http connections are being used between Client and Whisper/Kobbold server...")
            return f"http://{ip}:{port}"

<<<<<<< HEAD
# Function to save settings to a file
=======
                                     
>>>>>>> 3bc8711c
def save_settings_to_file(koboldcpp_ip, whisperaudio_ip, openai_api_key, koboldcpp_port, whisperaudio_port, ssl_enable, ssl_selfcert):
    settings = {
        "koboldcpp_ip": koboldcpp_ip,
        "whisperaudio_ip": whisperaudio_ip,
        "openai_api_key": openai_api_key,        
        "editable_settings": editable_settings,
        "koboldcpp_port": koboldcpp_port,
        "whisperaudio_port": whisperaudio_port,
        "ssl_enable": ssl_enable,
        "ssl_selfcert": ssl_selfcert
    }
    with open('settings.txt', 'w') as file:
        json.dump(settings, file)
        
def load_settings_from_file():
    try:
        with open('settings.txt', 'r') as file:
            try:
                settings = json.load(file)
            except json.JSONDecodeError:
                return "192.168.1.195", "192.168.1.195", "None", "5001", "8000", "0", "1"
            
            koboldcpp_ip = settings.get("koboldcpp_ip", "192.168.1.195")
            koboldcpp_port = settings.get("koboldcpp_port", "5001")
            whisperaudio_ip = settings.get("whisperaudio_ip", "192.168.1.195") 
            whisperaudio_port = settings.get("whisperaudio_port", "8000")
            ssl_enable = settings.get("ssl_enable", "0")
<<<<<<< HEAD
            ssl_selfcert = settings.get("ssl_selfcert", "1")
=======
            ssl_selfcert = settings.get("ssl_selfcert", "1")         
>>>>>>> 3bc8711c
            openai_api_key = settings.get("openai_api_key", "NONE")
            loaded_editable_settings = settings.get("editable_settings", {})
            for key, value in loaded_editable_settings.items():
                if key in editable_settings:
                    editable_settings[key] = value
            return koboldcpp_ip, whisperaudio_ip, openai_api_key, koboldcpp_port, whisperaudio_port, ssl_enable, ssl_selfcert
    except FileNotFoundError:
        # Return default values if file not found
        return "192.168.1.195", "192.168.1.195", "None", "5001", "8000", "0", "1"
        
def load_aiscribe_from_file():
    try:
        with open('aiscribe.txt', 'r') as f:
            content = f.read().strip()
            return content if content else None
    except FileNotFoundError:
        return None

def load_aiscribe2_from_file():
    try:
        with open('aiscribe2.txt', 'r') as f:
            content = f.read().strip()
            return content if content else None
    except FileNotFoundError:
        return None

# Load settings at the start
KOBOLDCPP_IP, WHISPERAUDIO_IP, OPENAI_API_KEY, KOBOLDCPP_PORT, WHISPERAUDIO_PORT, SSL_ENABLE, SSL_SELFCERT = load_settings_from_file()
KOBOLDCPP = build_url(KOBOLDCPP_IP, KOBOLDCPP_PORT)
<<<<<<< HEAD
print("KOBOLDCPP: ",KOBOLDCPP)
WHISPERAUDIO = build_url(WHISPERAUDIO_IP, str(WHISPERAUDIO_PORT)+"/whisperaudio")
print("WHISPERAUDIO: ",WHISPERAUDIO)
=======
                              
WHISPERAUDIO = build_url(WHISPERAUDIO_IP, str(WHISPERAUDIO_PORT)+"/whisperaudio")
                                    
>>>>>>> 3bc8711c
user_message = []
response_history = []
current_view = "full"
username = "user"
botname = "Assistant"
num_lines_to_keep = 20
DEFAULT_AISCRIBE = "AI, please transform the following conversation into a concise SOAP note. Do not invent or assume any medical data, vital signs, or lab values. Base the note strictly on the information provided in the conversation. Ensure that the SOAP note is structured appropriately with Subjective, Objective, Assessment, and Plan sections. Here's the conversation:"
DEFAULT_AISCRIBE2 = "Remember, the Subjective section should reflect the patient's perspective and complaints as mentioned in the conversation. The Objective section should only include observable or measurable data from the conversation. The Assessment should be a summary of your understanding and potential diagnoses, considering the conversation's content. The Plan should outline the proposed management or follow-up required, strictly based on the dialogue provided"
AISCRIBE = load_aiscribe_from_file() or DEFAULT_AISCRIBE
AISCRIBE2 = load_aiscribe2_from_file() or DEFAULT_AISCRIBE2
uploaded_file_path = None
is_recording = False
is_realtimeactive = False
audio_data = []
frames = []
is_paused = False
is_flashing = False
use_aiscribe = True 
is_gpt_button_active = False
p = pyaudio.PyAudio()
audio_queue = queue.Queue()
CHUNK = 1024
FORMAT = pyaudio.paInt16
CHANNELS = 1
RATE = 16000
editable_settings_entries = {}

                                                
def get_prompt(formatted_message):
                                                      
    sampler_order = editable_settings["sampler_order"]
    if isinstance(sampler_order, str):
        sampler_order = json.loads(sampler_order)
    return {
        "prompt": f"{formatted_message}\n",
        "use_story": editable_settings["use_story"],
        "use_memory": editable_settings["use_memory"],
        "use_authors_note": editable_settings["use_authors_note"],
        "use_world_info": editable_settings["use_world_info"],
        "max_context_length": int(editable_settings["max_context_length"]),
        "max_length": int(editable_settings["max_length"]),
        "rep_pen": float(editable_settings["rep_pen"]),
        "rep_pen_range": int(editable_settings["rep_pen_range"]),
        "rep_pen_slope": float(editable_settings["rep_pen_slope"]),
        "temperature": float(editable_settings["temperature"]),
        "tfs": float(editable_settings["tfs"]),
        "top_a": float(editable_settings["top_a"]),
        "top_k": int(editable_settings["top_k"]),
        "top_p": float(editable_settings["top_p"]),
        "typical": float(editable_settings["typical"]),
        "sampler_order": sampler_order,
        "singleline": editable_settings["singleline"],
        "frmttriminc": editable_settings["frmttriminc"],
        "frmtrmblln": editable_settings["frmtrmblln"]
    }
    
def threaded_toggle_recording():
    thread = threading.Thread(target=toggle_recording)
    thread.start()

def threaded_realtime_text():
    thread = threading.Thread(target=realtime_text)
    thread.start()

def threaded_handle_message(formatted_message):
    thread = threading.Thread(target=handle_message, args=(formatted_message,))
    thread.start()

def threaded_send_audio_to_server():
    thread = threading.Thread(target=send_audio_to_server)
    thread.start()
    
                                                        

def toggle_pause():
    global is_paused
    is_paused = not is_paused

    if is_paused:
        pause_button.config(text="Resume", bg="red")
    else:
        pause_button.config(text="Pause", bg="SystemButtonFace")

def record_audio():
    global is_paused, frames
                         
    stream = p.open(format=FORMAT, channels=CHANNELS, rate=RATE, input=True, frames_per_buffer=CHUNK)    
    current_chunk = []
    last_chunk_time = time.time()
    while is_recording:
        if not is_paused:
            data = stream.read(CHUNK, exception_on_overflow=False)
            frames.append(data)
            current_chunk.append(data)
            if (time.time() - last_chunk_time) >= 10 or len(current_chunk) >= 10 * RATE // CHUNK:
                if editable_settings["Real Time"]:
                    audio_queue.put(b''.join(current_chunk))
                current_chunk = []
                last_chunk_time = time.time()
    stream.stop_stream()
    stream.close()
    audio_queue.put(None) 

def realtime_text():
    global frames, is_realtimeactive
    if not is_realtimeactive:
        is_realtimeactive = True
        model_name = editable_settings["Whisper Model"].strip()
        model = whisper.load_model(model_name)    
        while True:
            audio_data = audio_queue.get()
            if audio_data is None:
                break        
            if editable_settings["Real Time"]:
                print("Real Time Audio to Text")
                audio_buffer = np.frombuffer(audio_data, dtype=np.int16).astype(np.float32) / 32768
                if editable_settings["Local Whisper"] == "True":
                    print("Local Real Time Whisper")
                    result = model.transcribe(audio_buffer, fp16=False)
                    update_gui(result['text'])
                else:
                    print("Remote Real Time Whisper")
                    if frames:
                        with wave.open('realtime.wav', 'wb') as wf:
                            wf.setnchannels(CHANNELS)
                            wf.setsampwidth(p.get_sample_size(FORMAT))
                            wf.setframerate(RATE)
                            wf.writeframes(b''.join(frames))
                        frames = []
                    file_to_send = 'realtime.wav'
                    with open(file_to_send, 'rb') as f:
                        files = {'audio': f}
                        response = requests.post(WHISPERAUDIO, files=files)                
                        if response.status_code == 200:
                            text = response.json()['text']
                            update_gui(text)
                audio_queue.task_done()
    else:
        is_realtimeactive = False

def update_gui(text):
    user_input.insert(tk.END, text + '\n')
    user_input.see(tk.END)
    
def save_audio():
    global frames
    if frames:
        with wave.open('recording.wav', 'wb') as wf:
            wf.setnchannels(CHANNELS)
            wf.setsampwidth(p.get_sample_size(FORMAT))
            wf.setframerate(RATE)
            wf.writeframes(b''.join(frames))
        frames = []  # Clear recorded data
        if editable_settings["Real Time"] == "True":
            send_and_receive()
        else:
            threaded_send_audio_to_server()

def toggle_recording():
    global is_recording, recording_thread
    if not is_recording:
        user_input.configure(state='normal')
        user_input.delete("1.0", tk.END)
        if not editable_settings["Real Time"]:
            user_input.insert(tk.END, "Recording")
        response_display.configure(state='normal')
        response_display.delete("1.0", tk.END)
        response_display.configure(state='disabled')
        is_recording = True
        recording_thread = threading.Thread(target=record_audio)
        recording_thread.start()
        mic_button.config(bg="red", text="Mic ON")
        start_flashing()
    else:
        is_recording = False
        if recording_thread.is_alive():
            recording_thread.join()  # Ensure the recording thread is terminated
        save_audio()        
        mic_button.config(bg="SystemButtonFace", text="Mic OFF")         
       
def clear_all_text_fields():
    user_input.configure(state='normal') 
    user_input.delete("1.0", tk.END)
    stop_flashing()
    response_display.configure(state='normal')
    response_display.delete("1.0", tk.END)
    response_display.configure(state='disabled')

def toggle_gpt_button():
    global is_gpt_button_active
    if is_gpt_button_active:
        gpt_button.config(bg="SystemButtonFace", text="GPT OFF")
        is_gpt_button_active = False
    else:
        gpt_button.config(bg="red", text="GPT ON")
        is_gpt_button_active = True

def toggle_aiscribe():
    global use_aiscribe
    use_aiscribe = not use_aiscribe
    toggle_button.config(text="AISCRIBE ON" if use_aiscribe else "AISCRIBE OFF")

def save_settings(koboldcpp_ip, whisperaudio_ip, openai_api_key, aiscribe_text, aiscribe2_text, settings_window, koboldcpp_port, whisperaudio_port, ssl_enable, ssl_selfcert):
    global KOBOLDCPP, WHISPERAUDIO, KOBOLDCPP_IP, WHISPERAUDIO_IP, OPENAI_API_KEY, editable_settings, AISCRIBE, AISCRIBE2, KOBOLDCPP_PORT, WHISPERAUDIO_PORT, SSL_ENABLE, SSL_SELFCERT
    KOBOLDCPP_IP = koboldcpp_ip
    WHISPERAUDIO_IP = whisperaudio_ip
    KOBOLDCPP_PORT = koboldcpp_port
    WHISPERAUDIO_PORT = whisperaudio_port
    SSL_ENABLE = ssl_enable
    SSL_SELFCERT = ssl_selfcert
    OPENAI_API_KEY = openai_api_key
    KOBOLDCPP = build_url(KOBOLDCPP_IP, KOBOLDCPP_PORT)
<<<<<<< HEAD
    print("KOBOLDCPP: ",KOBOLDCPP)
    WHISPERAUDIO = build_url(WHISPERAUDIO_IP, str(WHISPERAUDIO_PORT)+"/whisperaudio")
    print("WHISPERAUDIO: ",WHISPERAUDIO)
=======
                                  
    WHISPERAUDIO = build_url(WHISPERAUDIO_IP, str(WHISPERAUDIO_PORT)+"/whisperaudio")
                                        
>>>>>>> 3bc8711c
    for setting, entry in editable_settings_entries.items():
        value = entry.get()
        if setting in ["max_context_length", "max_length", "rep_pen_range", "top_k"]:
            value = int(value)
        # Add similar conditions for other data types
        editable_settings[setting] = value 
    save_settings_to_file(KOBOLDCPP_IP, WHISPERAUDIO_IP, OPENAI_API_KEY, KOBOLDCPP_PORT, WHISPERAUDIO_PORT, SSL_ENABLE, SSL_SELFCERT)  # Save to file
    AISCRIBE = aiscribe_text
    AISCRIBE2 = aiscribe2_text
    with open('aiscribe.txt', 'w') as f:
        f.write(AISCRIBE)
    with open('aiscribe2.txt', 'w') as f:
        f.write(AISCRIBE2)
    settings_window.destroy() 

def send_audio_to_server():
    global uploaded_file_path
    if editable_settings["Local Whisper"] == "True":
        print("Using Local Whisper for transcription.")
        user_input.configure(state='normal')
        user_input.delete("1.0", tk.END)
        user_input.insert(tk.END, "Audio to Text Processing...Please Wait")
        model_name = editable_settings["Whisper Model"].strip()
        model = whisper.load_model(model_name)
        file_to_send = uploaded_file_path if uploaded_file_path else 'recording.wav'
        uploaded_file_path = None
        result = model.transcribe(file_to_send)
        transcribed_text = result["text"]        
        user_input.configure(state='normal') 
        user_input.delete("1.0", tk.END)
        user_input.insert(tk.END, transcribed_text)
        send_and_receive()
    else:
        print("Using Remote Whisper for transcription.")
        user_input.configure(state='normal')
        user_input.delete("1.0", tk.END)
        user_input.insert(tk.END, "Audio to Text Processing...Please Wait")
        if uploaded_file_path:
            file_to_send = uploaded_file_path
            uploaded_file_path = None  
        else:
            file_to_send = 'recording.wav'
        with open(file_to_send, 'rb') as f:
            files = {'audio': f}
            if str(SSL_ENABLE) == "1" and str(SSL_SELFCERT) == "1":
                response = requests.post(WHISPERAUDIO, files=files, verify=False)
            else:
                response = requests.post(WHISPERAUDIO, files=files)
            if response.status_code == 200:
                transcribed_text = response.json()['text']
                user_input.configure(state='normal')
                user_input.delete("1.0", tk.END)
                user_input.insert(tk.END, transcribed_text)             
                send_and_receive()

def send_and_receive():
    global use_aiscribe, user_message
    user_message = user_input.get("1.0", tk.END).strip()
    clear_response_display()    
    if use_aiscribe:
        formatted_message = f'{AISCRIBE} [{user_message}] {AISCRIBE2}'
    else:
        formatted_message = user_message
    threaded_handle_message(formatted_message)  

def handle_message(formatted_message):
    if gpt_button.cget("bg") == "red":
        show_edit_transcription_popup(formatted_message)
    else:
        prompt = get_prompt(formatted_message)
        if str(SSL_ENABLE) == "1" and str(SSL_SELFCERT) == "1":
            response = requests.post(f"{KOBOLDCPP}/api/v1/generate", json=prompt, verify=False)
        else:
            response = requests.post(f"{KOBOLDCPP}/api/v1/generate", json=prompt)
        if response.status_code == 200:
            results = response.json()['results']
            response_text = results[0]['text']
            response_text = response_text.replace("  ", " ").strip() 
            update_gui_with_response(response_text)

def clear_response_display():
    response_display.configure(state='normal')
    response_display.delete("1.0", tk.END)
    response_display.insert(tk.END, "Note Creation...Please Wait")
    response_display.configure(state='disabled')

def update_gui_with_response(response_text):
    global response_history, user_message
    timestamp = datetime.datetime.now().strftime("%Y-%m-%d %H:%M:%S")
    response_history.insert(0, (timestamp, user_message, response_text))

    # Update the timestamp listbox
    timestamp_listbox.delete(0, tk.END)
    for time, _, _ in response_history:
        timestamp_listbox.insert(tk.END, time)

    response_display.configure(state='normal')
    response_display.delete('1.0', tk.END)
    response_display.insert(tk.END, f"{response_text}\n")
    response_display.configure(state='disabled')
    pyperclip.copy(response_text)
    stop_flashing()    

def show_response(event):
    selection = event.widget.curselection()
    if selection:
        index = selection[0]
        transcript_text = response_history[index][1]        
        response_text = response_history[index][2]
        user_input.configure(state='normal')
        user_input.delete("1.0", tk.END)
        user_input.insert(tk.END, transcript_text)
        response_display.configure(state='normal')
        response_display.delete('1.0', tk.END)
        response_display.insert('1.0', response_text)
        response_display.configure(state='disabled')
        pyperclip.copy(response_text)

def send_text_to_chatgpt(edited_text):
    api_key = OPENAI_API_KEY
    headers = {
        "Authorization": f"Bearer {api_key}",
        "Content-Type": "application/json",
    }
    payload = {
        "model": "gpt-4",
        "messages": [
            {"role": "user", "content": edited_text}
        ],
    }

    response = requests.post("https://api.openai.com/v1/chat/completions", headers=headers, data=json.dumps(payload))
    
    if response.status_code == 200:
            response_data = response.json()
            response_text = (response_data['choices'][0]['message']['content'])
            update_gui_with_response(response_text)

def show_edit_transcription_popup(formatted_message):
    popup = tk.Toplevel(root)
    popup.title("Scrub PHI Prior to GPT")
    text_area = scrolledtext.ScrolledText(popup, height=20, width=80)
    text_area.pack(padx=10, pady=10)
<<<<<<< HEAD
    # Default scrubber scrubs PHONES, credit cards, EMAILS, postal codes, credentials:
    scrubber = scrubadub.Scrubber()
    # Scrub message
    scrubbed_message = scrubadub.clean(formatted_message)
    # Regex scrub OHIP
=======
                                    
    scrubber = scrubadub.Scrubber()
                                   
    scrubbed_message = scrubadub.clean(formatted_message)
                                                         
>>>>>>> 3bc8711c
    pattern = r'\b\d{10}\b'     # Any 10 digit number, looks like OHIP
    cleaned_message = re.sub(pattern,'{{OHIP}}',scrubbed_message)
    text_area.insert(tk.END, cleaned_message)

    def on_proceed():
        edited_text = text_area.get("1.0", tk.END).strip()
        popup.destroy()
        send_text_to_chatgpt(edited_text)
    
    proceed_button = tk.Button(popup, text="Proceed", command=on_proceed)
    proceed_button.pack(side=tk.RIGHT, padx=10, pady=10)

    # Cancel button
    cancel_button = tk.Button(popup, text="Cancel", command=popup.destroy)
    cancel_button.pack(side=tk.LEFT, padx=10, pady=10)


                                  
                              
def open_settings_window():
    settings_window = tk.Toplevel(root)
    settings_window.title("Settings")

    # KOBOLDCPP IP input
    tk.Label(settings_window, text="KOBOLDCPP IP:").grid(row=0, column=0)
    koboldcpp_ip_entry = tk.Entry(settings_window, width=25)
    koboldcpp_ip_entry.insert(0, KOBOLDCPP_IP)
    koboldcpp_ip_entry.grid(row=0, column=1)

    # KOBOLDCPP PORT input
    tk.Label(settings_window, text="PORT:").grid(row=0, column=2)
    koboldcpp_port_entry = tk.Entry(settings_window, width=10)
    koboldcpp_port_entry.insert(0, KOBOLDCPP_PORT)
    koboldcpp_port_entry.grid(row=0, column=3)
<<<<<<< HEAD

=======
                                              
>>>>>>> 3bc8711c
    # WHISPERAUDIO IP input
    tk.Label(settings_window, text="WHISPERAUDIO IP:").grid(row=2, column=0)
    whisperaudio_ip_entry = tk.Entry(settings_window, width=25)
    whisperaudio_ip_entry.insert(0, WHISPERAUDIO_IP)
    whisperaudio_ip_entry.grid(row=2, column=1)
<<<<<<< HEAD
    
    # WHISPERAUDIO PORT input
    tk.Label(settings_window, text="PORT:").grid(row=2, column=2)
    whisperaudio_port_entry = tk.Entry(settings_window, width=10)
    whisperaudio_port_entry.insert(0, WHISPERAUDIO_PORT)
    whisperaudio_port_entry.grid(row=2, column=3)

    # SSL_ENABLE input
    tk.Label(settings_window, text="Enable SSL:").grid(row=3, column=2)
    ssl_enable_entry = tk.Entry(settings_window, width=10)
    ssl_enable_entry.insert(0, SSL_ENABLE)
    ssl_enable_entry.grid(row=3, column=3)

    # SSL_SELFCERT input
    tk.Label(settings_window, text="Self-Signed Cert:").grid(row=4, column=2)
    ssl_selfcert_entry = tk.Entry(settings_window, width=10)
    ssl_selfcert_entry.insert(0, SSL_SELFCERT)
    ssl_selfcert_entry.grid(row=4, column=3)
    
    # OpenAI API Key    
    tk.Label(settings_window, text="OpenAI API Key:").grid(row=5, column=0)
    openai_api_key_entry = tk.Entry(settings_window, width=25)
    openai_api_key_entry.insert(0, OPENAI_API_KEY)
    openai_api_key_entry.grid(row=5, column=1)
    
=======
    
    # WHISPERAUDIO PORT input
    tk.Label(settings_window, text="PORT:").grid(row=2, column=2)
    whisperaudio_port_entry = tk.Entry(settings_window, width=10)
    whisperaudio_port_entry.insert(0, WHISPERAUDIO_PORT)
    whisperaudio_port_entry.grid(row=2, column=3)

    # SSL_ENABLE input
    tk.Label(settings_window, text="Enable SSL:").grid(row=3, column=2)
    ssl_enable_entry = tk.Entry(settings_window, width=10)
    ssl_enable_entry.insert(0, SSL_ENABLE)
    ssl_enable_entry.grid(row=3, column=3)

    # SSL_SELFCERT input
    tk.Label(settings_window, text="Self-Signed Cert:").grid(row=4, column=2)
    ssl_selfcert_entry = tk.Entry(settings_window, width=10)
    ssl_selfcert_entry.insert(0, SSL_SELFCERT)
    ssl_selfcert_entry.grid(row=4, column=3)
    
    # OpenAI API Key    
    tk.Label(settings_window, text="OpenAI API Key:").grid(row=5, column=0)
    openai_api_key_entry = tk.Entry(settings_window, width=25)
    openai_api_key_entry.insert(0, OPENAI_API_KEY)
    openai_api_key_entry.grid(row=5, column=1)

>>>>>>> 3bc8711c
    # Editable Settings
    row_index = 6
    for setting, value in editable_settings.items():
        tk.Label(settings_window, text=f"{setting}:").grid(row=row_index, column=0, sticky='nw')
        entry = tk.Entry(settings_window, width=25)
        entry.insert(0, str(value))
        entry.grid(row=row_index, column=1, sticky='nw')
        editable_settings_entries[setting] = entry
        row_index += 1

    # AISCRIBE text box
    tk.Label(settings_window, text="Context Before Conversation").grid(row=0, column=4, sticky='nw', padx=(10,0))
    aiscribe_textbox = tk.Text(settings_window, width=50, height=15)
    aiscribe_textbox.insert('1.0', AISCRIBE)
    aiscribe_textbox.grid(row=1, column=4, rowspan=10, sticky='nw', padx=(10,0))

    # AISCRIBE2 text box
    tk.Label(settings_window, text="Context After Conversation").grid(row=11, column=4, sticky='nw', padx=(10,0))
    aiscribe2_textbox = tk.Text(settings_window, width=50, height=15)
    aiscribe2_textbox.insert('1.0', AISCRIBE2)
    aiscribe2_textbox.grid(row=12, column=4, rowspan=10, sticky='nw', padx=(10,0))

    # Save, Close, and Default buttons under the left column
    save_button = tk.Button(settings_window, text="Save", width=15, command=lambda: save_settings(koboldcpp_ip_entry.get(), whisperaudio_ip_entry.get(), openai_api_key_entry.get(), aiscribe_textbox.get("1.0", tk.END), aiscribe2_textbox.get("1.0", tk.END), settings_window, koboldcpp_port_entry.get(), whisperaudio_port_entry.get(), ssl_enable_entry.get(),ssl_selfcert_entry.get()))
    save_button.grid(row=row_index, column=0, padx=5, pady=5)

    close_button = tk.Button(settings_window, text="Close", width=15, command=settings_window.destroy)
    close_button.grid(row=row_index + 1, column=0, padx=5, pady=5)

    default_button = tk.Button(settings_window, text="Default", width=15, command=clear_settings_file)
    default_button.grid(row=row_index + 2, column=0, padx=5, pady=5)
    
def upload_file():
    global uploaded_file_path
    file_path = filedialog.askopenfilename(filetypes=(("Audio files", "*.wav *.mp3"),))
    if file_path:
        uploaded_file_path = file_path
        threaded_send_audio_to_server()  # Add this line to process the file immediately
    start_flashing()

                    

def start_flashing():
    global is_flashing
    is_flashing = True
    flash_circle()

def stop_flashing():
    global is_flashing
    is_flashing = False
    blinking_circle_canvas.itemconfig(circle, fill='white')  # Reset to default color

def flash_circle():
    if is_flashing:
        current_color = blinking_circle_canvas.itemcget(circle, 'fill')
        new_color = 'blue' if current_color != 'blue' else 'black'
        blinking_circle_canvas.itemconfig(circle, fill=new_color)
        root.after(1000, flash_circle)  # Adjust the flashing speed as needed
        
def send_and_flash():
    start_flashing()  
    send_and_receive()  
        
def clear_settings_file():
    try:
        open('settings.txt', 'w').close()  # This opens the files and immediately closes it, clearing its contents.
        open('aiscribe.txt', 'w').close()
        open('aiscribe2.txt', 'w').close()
        messagebox.showinfo("Settings Reset", "Settings have been reset. Please restart.")
        print("Settings file cleared.")
    except Exception as e:
        print(f"Error clearing settings files: {e}")

def toggle_view():
    global current_view
    if current_view == "full":
        user_input.grid_remove()
        send_button.grid_remove()
        clear_button.grid_remove()
        toggle_button.grid_remove()
        gpt_button.grid_remove()
        settings_button.grid_remove()
        upload_button.grid_remove()
        response_display.grid_remove()
        timestamp_listbox.grid_remove()
        copy_user_input_button.grid_remove()
        copy_response_display_button.grid_remove()
        mic_button.config(width=10, height=1)
        pause_button.config(width=10, height=1)
        switch_view_button.config(width=10, height=1)
        mic_button.grid(row=0, column=0, pady=5)
        pause_button.grid(row=0, column=1, pady=5)
        switch_view_button.grid(row=0, column=2, pady=5) 
        blinking_circle_canvas.grid(row=0, column=3, pady=5)
        combobox.grid(row=1, column=0, columnspan=3, pady=5)
        root.attributes('-topmost', True)        
        current_view = "minimal"
    else:
        mic_button.config(width=15, height=2)
        pause_button.config(width=15, height=2)
        switch_view_button.config(width=15, height=2)
        user_input.grid()
        send_button.grid()
        clear_button.grid()
        toggle_button.grid()
        gpt_button.grid()
        settings_button.grid()
        upload_button.grid()
        response_display.grid()
        timestamp_listbox.grid()
        copy_user_input_button.grid()
        copy_response_display_button.grid()
        mic_button.grid(row=1, column=0, pady=5)
        pause_button.grid(row=1, column=2, pady=5)
        switch_view_button.grid(row=1, column=8, pady=5)
        blinking_circle_canvas.grid(row=1, column=9, pady=5)
        combobox.grid(row=3, column=3, columnspan=3, pady=10, padx=10)
        root.attributes('-topmost', False)
        current_view = "full"
        
def copy_text(widget):
    text = widget.get("1.0", tk.END)
    pyperclip.copy(text)

def get_dropdown_values_and_mapping():
    options = []
    mapping = {}
    try:
        with open('options.txt', 'r') as file:
            content = file.read().strip()
        templates = content.split('\n\n')
        for template in templates:
            lines = template.split('\n')
            if len(lines) == 3:
                title, aiscribe, aiscribe2 = lines
                options.append(title)
                mapping[title] = (aiscribe, aiscribe2)
    except FileNotFoundError:
        print("options.txt not found, using default values.")
        # Fallback default options if file not found
        options = ["Settings Template"]
        mapping["Settings Template"] = (AISCRIBE, AISCRIBE2)
    return options, mapping

dropdown_values, option_mapping = get_dropdown_values_and_mapping()

def update_aiscribe_texts(event):
    global AISCRIBE, AISCRIBE2
    selected_option = combobox.get()
    if selected_option in option_mapping:
        AISCRIBE, AISCRIBE2 = option_mapping[selected_option]

# GUI Setup
root = tk.Tk()
root.title("AI Medical Scribe")

user_input = scrolledtext.ScrolledText(root, height=12)
user_input.grid(row=0, column=0, columnspan=10, padx=5, pady=5)

mic_button = tk.Button(root, text="Mic OFF", command=lambda: (threaded_toggle_recording(), threaded_realtime_text()), height=2, width=10)
mic_button.grid(row=1, column=0, pady=5)

send_button = tk.Button(root, text="AI Request", command=send_and_flash, height=2, width=10)
send_button.grid(row=1, column=1, pady=5)

pause_button = tk.Button(root, text="Pause", command=toggle_pause, height=2, width=10)
pause_button.grid(row=1, column=2, pady=5)   

clear_button = tk.Button(root, text="Clear", command=clear_all_text_fields, height=2, width=10)
clear_button.grid(row=1, column=3, pady=5)

toggle_button = tk.Button(root, text="AISCRIBE ON", command=toggle_aiscribe, height=2, width=10)
toggle_button.grid(row=1, column=4, pady=5)

gpt_button = tk.Button(root, text="GPT OFF", command=toggle_gpt_button, height=2, width=10)
gpt_button.grid(row=1, column=5, pady=5)   

settings_button = tk.Button(root, text="Settings", command=open_settings_window, height=2, width=10)
settings_button.grid(row=1, column=6, pady=5)   

upload_button = tk.Button(root, text="Upload File", command=upload_file, height=2, width=10)
upload_button.grid(row=1, column=7, pady=5)   

switch_view_button = tk.Button(root, text="Switch View", command=toggle_view, height=2, width=10)
switch_view_button.grid(row=1, column=8, pady=5)   

blinking_circle_canvas = tk.Canvas(root, width=20, height=20)
blinking_circle_canvas.grid(row=1, column=9, pady=5)
circle = blinking_circle_canvas.create_oval(5, 5, 15, 15, fill='white')

response_display = scrolledtext.ScrolledText(root, height=12, state='disabled')
response_display.grid(row=2, column=0, columnspan=10, padx=5, pady=5)

copy_user_input_button = tk.Button(root, text="Copy", command=lambda: copy_text(user_input), height=2, width=10)
copy_user_input_button.grid(row=0, column=9, pady=5)

copy_response_display_button = tk.Button(root, text="Copy", command=lambda: copy_text(response_display), height=2, width=10)
copy_response_display_button.grid(row=2, column=9, pady=5)

timestamp_listbox = tk.Listbox(root, height=30)
timestamp_listbox.grid(row=0, column=10, columnspan=2, rowspan=3, padx=5, pady=5)
timestamp_listbox.bind('<<ListboxSelect>>', show_response)

combobox = ttk.Combobox(root, values=dropdown_values, width=35, state="readonly")
combobox.current(0)
combobox.bind("<<ComboboxSelected>>", update_aiscribe_texts)
combobox.grid(row=3, column=3, columnspan=4, pady=10, padx=10) 

update_aiscribe_texts(None)

# Bind Alt+P to send_and_receive function
root.bind('<Alt-p>', lambda event: pause_button.invoke())

# Bind Alt+R to toggle_recording function
root.bind('<Alt-r>', lambda event: mic_button.invoke())

root.mainloop()

p.terminate()<|MERGE_RESOLUTION|>--- conflicted
+++ resolved
@@ -1,10 +1,6 @@
 # Copyright (c) 2023 Braedon Hendy
 # This software is released under the GNU General Public License v3.0
-<<<<<<< HEAD
-# Contributors: Kevin Lai
-=======
 # Contributors: Kevin Lai                         
->>>>>>> 3bc8711c
 
 import tkinter as tk
 from tkinter import scrolledtext, ttk, filedialog
@@ -35,7 +31,7 @@
     "use_authors_note": False, 
     "use_world_info": False,
     "max_context_length": 2048,
-    "max_length": 800,
+    "max_length": 400,
     "rep_pen": 1.1,  
     "rep_pen_range": 2048,
     "rep_pen_slope": 0.7,
@@ -50,7 +46,7 @@
     "frmttriminc": False,
     "frmtrmblln": False,
     "Local Whisper": False,
-    "Whisper Model": "small",
+    "Whisper Model": "small.en",
     "Real Time": False
 }
 
@@ -67,11 +63,7 @@
             print("UNENCRYPTED http connections are being used between Client and Whisper/Kobbold server...")
             return f"http://{ip}:{port}"
 
-<<<<<<< HEAD
-# Function to save settings to a file
-=======
                                      
->>>>>>> 3bc8711c
 def save_settings_to_file(koboldcpp_ip, whisperaudio_ip, openai_api_key, koboldcpp_port, whisperaudio_port, ssl_enable, ssl_selfcert):
     settings = {
         "koboldcpp_ip": koboldcpp_ip,
@@ -99,11 +91,7 @@
             whisperaudio_ip = settings.get("whisperaudio_ip", "192.168.1.195") 
             whisperaudio_port = settings.get("whisperaudio_port", "8000")
             ssl_enable = settings.get("ssl_enable", "0")
-<<<<<<< HEAD
-            ssl_selfcert = settings.get("ssl_selfcert", "1")
-=======
             ssl_selfcert = settings.get("ssl_selfcert", "1")         
->>>>>>> 3bc8711c
             openai_api_key = settings.get("openai_api_key", "NONE")
             loaded_editable_settings = settings.get("editable_settings", {})
             for key, value in loaded_editable_settings.items():
@@ -133,15 +121,9 @@
 # Load settings at the start
 KOBOLDCPP_IP, WHISPERAUDIO_IP, OPENAI_API_KEY, KOBOLDCPP_PORT, WHISPERAUDIO_PORT, SSL_ENABLE, SSL_SELFCERT = load_settings_from_file()
 KOBOLDCPP = build_url(KOBOLDCPP_IP, KOBOLDCPP_PORT)
-<<<<<<< HEAD
-print("KOBOLDCPP: ",KOBOLDCPP)
-WHISPERAUDIO = build_url(WHISPERAUDIO_IP, str(WHISPERAUDIO_PORT)+"/whisperaudio")
-print("WHISPERAUDIO: ",WHISPERAUDIO)
-=======
                               
 WHISPERAUDIO = build_url(WHISPERAUDIO_IP, str(WHISPERAUDIO_PORT)+"/whisperaudio")
                                     
->>>>>>> 3bc8711c
 user_message = []
 response_history = []
 current_view = "full"
@@ -274,7 +256,10 @@
                     file_to_send = 'realtime.wav'
                     with open(file_to_send, 'rb') as f:
                         files = {'audio': f}
-                        response = requests.post(WHISPERAUDIO, files=files)                
+                        if str(SSL_ENABLE) == "1" and str(SSL_SELFCERT) == "1":
+                                response = requests.post(WHISPERAUDIO, files=files, verify=False)
+                        else:
+                                response = requests.post(WHISPERAUDIO, files=files)                
                         if response.status_code == 200:
                             text = response.json()['text']
                             update_gui(text)
@@ -354,15 +339,9 @@
     SSL_SELFCERT = ssl_selfcert
     OPENAI_API_KEY = openai_api_key
     KOBOLDCPP = build_url(KOBOLDCPP_IP, KOBOLDCPP_PORT)
-<<<<<<< HEAD
-    print("KOBOLDCPP: ",KOBOLDCPP)
-    WHISPERAUDIO = build_url(WHISPERAUDIO_IP, str(WHISPERAUDIO_PORT)+"/whisperaudio")
-    print("WHISPERAUDIO: ",WHISPERAUDIO)
-=======
                                   
     WHISPERAUDIO = build_url(WHISPERAUDIO_IP, str(WHISPERAUDIO_PORT)+"/whisperaudio")
                                         
->>>>>>> 3bc8711c
     for setting, entry in editable_settings_entries.items():
         value = entry.get()
         if setting in ["max_context_length", "max_length", "rep_pen_range", "top_k"]:
@@ -506,19 +485,11 @@
     popup.title("Scrub PHI Prior to GPT")
     text_area = scrolledtext.ScrolledText(popup, height=20, width=80)
     text_area.pack(padx=10, pady=10)
-<<<<<<< HEAD
-    # Default scrubber scrubs PHONES, credit cards, EMAILS, postal codes, credentials:
-    scrubber = scrubadub.Scrubber()
-    # Scrub message
-    scrubbed_message = scrubadub.clean(formatted_message)
-    # Regex scrub OHIP
-=======
                                     
     scrubber = scrubadub.Scrubber()
                                    
     scrubbed_message = scrubadub.clean(formatted_message)
                                                          
->>>>>>> 3bc8711c
     pattern = r'\b\d{10}\b'     # Any 10 digit number, looks like OHIP
     cleaned_message = re.sub(pattern,'{{OHIP}}',scrubbed_message)
     text_area.insert(tk.END, cleaned_message)
@@ -553,17 +524,12 @@
     koboldcpp_port_entry = tk.Entry(settings_window, width=10)
     koboldcpp_port_entry.insert(0, KOBOLDCPP_PORT)
     koboldcpp_port_entry.grid(row=0, column=3)
-<<<<<<< HEAD
-
-=======
                                               
->>>>>>> 3bc8711c
     # WHISPERAUDIO IP input
     tk.Label(settings_window, text="WHISPERAUDIO IP:").grid(row=2, column=0)
     whisperaudio_ip_entry = tk.Entry(settings_window, width=25)
     whisperaudio_ip_entry.insert(0, WHISPERAUDIO_IP)
     whisperaudio_ip_entry.grid(row=2, column=1)
-<<<<<<< HEAD
     
     # WHISPERAUDIO PORT input
     tk.Label(settings_window, text="PORT:").grid(row=2, column=2)
@@ -588,34 +554,7 @@
     openai_api_key_entry = tk.Entry(settings_window, width=25)
     openai_api_key_entry.insert(0, OPENAI_API_KEY)
     openai_api_key_entry.grid(row=5, column=1)
-    
-=======
-    
-    # WHISPERAUDIO PORT input
-    tk.Label(settings_window, text="PORT:").grid(row=2, column=2)
-    whisperaudio_port_entry = tk.Entry(settings_window, width=10)
-    whisperaudio_port_entry.insert(0, WHISPERAUDIO_PORT)
-    whisperaudio_port_entry.grid(row=2, column=3)
-
-    # SSL_ENABLE input
-    tk.Label(settings_window, text="Enable SSL:").grid(row=3, column=2)
-    ssl_enable_entry = tk.Entry(settings_window, width=10)
-    ssl_enable_entry.insert(0, SSL_ENABLE)
-    ssl_enable_entry.grid(row=3, column=3)
-
-    # SSL_SELFCERT input
-    tk.Label(settings_window, text="Self-Signed Cert:").grid(row=4, column=2)
-    ssl_selfcert_entry = tk.Entry(settings_window, width=10)
-    ssl_selfcert_entry.insert(0, SSL_SELFCERT)
-    ssl_selfcert_entry.grid(row=4, column=3)
-    
-    # OpenAI API Key    
-    tk.Label(settings_window, text="OpenAI API Key:").grid(row=5, column=0)
-    openai_api_key_entry = tk.Entry(settings_window, width=25)
-    openai_api_key_entry.insert(0, OPENAI_API_KEY)
-    openai_api_key_entry.grid(row=5, column=1)
-
->>>>>>> 3bc8711c
+
     # Editable Settings
     row_index = 6
     for setting, value in editable_settings.items():
