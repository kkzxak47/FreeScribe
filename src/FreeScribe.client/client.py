"""
This software is released under the AGPL-3.0 license
Copyright (c) 2023-2024 Braedon Hendy

Further updates and packaging added in 2024 through the ClinicianFOCUS initiative, 
a collaboration with Dr. Braedon Hendy and Conestoga College Institute of Applied 
Learning and Technology as part of the CNERG+ applied research project, 
Unburdening Primary Healthcare: An Open-Source AI Clinician Partner Platform". 
Prof. Michael Yingbull (PI), Dr. Braedon Hendy (Partner), 
and Research Students - Software Developer Alex Simko, Pemba Sherpa (F24), and Naitik Patel.

"""

import os
import tkinter as tk
from tkinter import scrolledtext, ttk, filedialog
import requests
import pyperclip
import wave
import threading
import numpy as np
import base64
import json
import pyaudio
import tkinter.messagebox as messagebox
import datetime
from faster_whisper import WhisperModel
import scrubadub
import re
import speech_recognition as sr # python package is named speechrecognition
import time
import queue
import atexit
from UI.MainWindowUI import MainWindowUI
from UI.SettingsWindow import SettingsWindow, SettingsKeys, Architectures
from UI.Widgets.CustomTextBox import CustomTextBox
from UI.LoadingWindow import LoadingWindow
from UI.Widgets.MicrophoneSelector import MicrophoneState
from Model import  ModelManager
from utils.ip_utils import is_private_ip
from utils.file_utils import get_file_path, get_resource_path
import ctypes
import sys
from UI.DebugWindow import DualOutput
import traceback
import sys
from utils.utils import window_has_running_instance, bring_to_front, close_mutex
import gc
from pathlib import Path
<<<<<<< HEAD
import torch
=======
from decimal import Decimal
>>>>>>> 15026d32
from WhisperModel import TranscribeError
import io



dual = DualOutput()
sys.stdout = dual
sys.stderr = dual

APP_NAME = 'AI Medical Scribe'  # Application name

# check if another instance of the application is already running.
# if false, create a new instance of the application
# if true, exit the current instance
if not window_has_running_instance():
    root = tk.Tk()
    root.title(APP_NAME)
else:
    bring_to_front(APP_NAME)
    sys.exit(0)

def delete_temp_file(filename):
    """
    Deletes a temporary file if it exists.

    Args:
        filename (str): The name of the file to delete.
    """
    file_path = get_resource_path(filename)
    if os.path.exists(file_path):
        try:
            print(f"Deleting temporary file: {filename}")
            os.remove(file_path)
        except OSError as e:
            print(f"Error deleting temporary file {filename}: {e}")

def on_closing():
    delete_temp_file('recording.wav')
    delete_temp_file('realtime.wav')
    close_mutex()

# Register the close_mutex function to be called on exit
atexit.register(on_closing)

# settings logic
app_settings = SettingsWindow()

#  create our ui elements and settings config
window = MainWindowUI(root, app_settings)

app_settings.set_main_window(window)

if app_settings.editable_settings["Use Docker Status Bar"]:
    window.create_docker_status_bar()

NOTE_CREATION = "Note Creation...Please Wait"

user_message = []
response_history = []
current_view = "full"
username = "user"
botname = "Assistant"
num_lines_to_keep = 20
uploaded_file_path = None
is_recording = False
is_realtimeactive = False
audio_data = []
frames = []
is_paused = False
is_flashing = False
use_aiscribe = True
is_gpt_button_active = False
p = pyaudio.PyAudio()
audio_queue = queue.Queue()
CHUNK = 512
FORMAT = pyaudio.paInt16
CHANNELS = 1
RATE = 16000

# Application flags
is_audio_processing_realtime_canceled = threading.Event()
is_audio_processing_whole_canceled = threading.Event()

# Constants
DEFAULT_BUTTON_COLOUR = "SystemButtonFace"

#Thread tracking variables
REALTIME_TRANSCRIBE_THREAD_ID = None
GENERATION_THREAD_ID = None

# Global instance of whisper model
stt_local_model = None


def get_prompt(formatted_message):

    sampler_order = app_settings.editable_settings["sampler_order"]
    if isinstance(sampler_order, str):
        sampler_order = json.loads(sampler_order)
    return {
        "prompt": f"{formatted_message}\n",
        "use_story": app_settings.editable_settings["use_story"],
        "use_memory": app_settings.editable_settings["use_memory"],
        "use_authors_note": app_settings.editable_settings["use_authors_note"],
        "use_world_info": app_settings.editable_settings["use_world_info"],
        "max_context_length": int(app_settings.editable_settings["max_context_length"]),
        "max_length": int(app_settings.editable_settings["max_length"]),
        "rep_pen": float(app_settings.editable_settings["rep_pen"]),
        "rep_pen_range": int(app_settings.editable_settings["rep_pen_range"]),
        "rep_pen_slope": float(app_settings.editable_settings["rep_pen_slope"]),
        "temperature": float(app_settings.editable_settings["temperature"]),
        "tfs": float(app_settings.editable_settings["tfs"]),
        "top_a": float(app_settings.editable_settings["top_a"]),
        "top_k": int(app_settings.editable_settings["top_k"]),
        "top_p": float(app_settings.editable_settings["top_p"]),
        "typical": float(app_settings.editable_settings["typical"]),
        "sampler_order": sampler_order,
        "singleline": app_settings.editable_settings["singleline"],
        "frmttriminc": app_settings.editable_settings["frmttriminc"],
        "frmtrmblln": app_settings.editable_settings["frmtrmblln"]
    }

def threaded_toggle_recording():
    thread = threading.Thread(target=toggle_recording)
    thread.start()

def threaded_realtime_text():
    thread = threading.Thread(target=realtime_text)
    thread.start()
    return thread

def threaded_handle_message(formatted_message):
    thread = threading.Thread(target=show_edit_transcription_popup, args=(formatted_message,))
    thread.start()
    return thread

def threaded_send_audio_to_server():
    thread = threading.Thread(target=send_audio_to_server)
    thread.start()
    return thread


def toggle_pause():
    global is_paused
    is_paused = not is_paused

    if is_paused:
        if current_view == "full":
            pause_button.config(text="Resume", bg="red")
        elif current_view == "minimal":
            pause_button.config(text="▶️", bg="red")
    else:
        if current_view == "full":
            pause_button.config(text="Pause", bg=DEFAULT_BUTTON_COLOUR)
        elif current_view == "minimal":
            pause_button.config(text="⏸️", bg=DEFAULT_BUTTON_COLOUR)
    
SILENCE_WARNING_LENGTH = 10 # seconds, warn the user after 10s of no input something might be wrong

def record_audio():
    global is_paused, frames, audio_queue

    try:
        stream = p.open(
            format=FORMAT, 
            channels=1, 
            rate=RATE, 
            input=True,
            frames_per_buffer=CHUNK, 
            input_device_index=int(MicrophoneState.SELECTED_MICROPHONE_INDEX))
    except (OSError, IOError) as e:
        messagebox.showerror("Audio Error", f"Please check your microphone settings under whisper settings. Error opening audio stream: {e}")
        return

    try:

        current_chunk = []
        silent_duration = 0
        silent_warning_duration = 0
        record_duration = 0
        minimum_silent_duration = int(app_settings.editable_settings["Real Time Silence Length"])
        minimum_audio_duration = int(app_settings.editable_settings["Real Time Audio Length"])
        
        while is_recording:
            if not is_paused:
                data = stream.read(CHUNK, exception_on_overflow=False)
                frames.append(data)
                # Check for silence
                audio_buffer = np.frombuffer(data, dtype=np.int16).astype(np.float32) / 32768
                if is_silent(audio_buffer, app_settings.editable_settings[SettingsKeys.SILERO_SPEECH_THRESHOLD.value]):
                    silent_duration += CHUNK / RATE
                    silent_warning_duration += CHUNK / RATE
                else:
                    current_chunk.append(data)
                    silent_duration = 0
                    silent_warning_duration = 0
                
                record_duration += CHUNK / RATE

                # Check if we need to warn if silence is long than warn time
                check_silence_warning(silent_warning_duration)

                # 1 second of silence at the end so we dont cut off speech
                if silent_duration >= minimum_silent_duration:
                    if app_settings.editable_settings["Real Time"] and current_chunk:
                        audio_queue.put(b''.join(current_chunk))
                    current_chunk = []
                    silent_duration = 0
                    record_duration = 0

        # Send any remaining audio chunk when recording stops
        if current_chunk:
            audio_queue.put(b''.join(current_chunk))
    except Exception as e:
        # Log the error message
        # TODO System logger
        # For now general catch on any problems
        print(f"An error occurred: {e}")
    finally:
        stream.stop_stream()
        stream.close()
        audio_queue.put(None)

        # If the warning bar is displayed, remove it
        if window.warning_bar is not None:
            window.destroy_warning_bar()

def check_silence_warning(silence_duration):
    """Check if silence warning should be displayed."""

    # Check if we need to warn if silence is long than warn time
    if silence_duration >= SILENCE_WARNING_LENGTH and window.warning_bar is None:
        
        window.create_warning_bar(f"No audio input detected for {SILENCE_WARNING_LENGTH} seconds. Please check your microphone input device in whisper settings and adjust your microphone cutoff level in advanced settings.")
    elif silence_duration <= SILENCE_WARNING_LENGTH and window.warning_bar is not None:
        # If the warning bar is displayed, remove it
        window.destroy_warning_bar()

silero, _silero = torch.hub.load(repo_or_dir='snakers4/silero-vad', model='silero_vad')

def is_silent(data, threshold=0.65):
    """Check if audio chunk contains speech using Silero VAD"""
    # Convert audio data to tensor and ensure correct format
    audio_tensor = torch.FloatTensor(data)
    if audio_tensor.dim() == 2:
        audio_tensor = audio_tensor.mean(dim=1)
    
    # Get speech probability
    speech_prob = silero(audio_tensor, 16000).item()
    return speech_prob < threshold

def realtime_text():
    global frames, is_realtimeactive, audio_queue
    # Incase the user starts a new recording while this one the older thread is finishing.
    # This is a local flag to prevent the processing of the current audio chunk 
    # if the global flag is reset on new recording
    local_cancel_flag = False 
    if not is_realtimeactive:
        is_realtimeactive = True

        while True:
            #  break if canceled
            if is_audio_processing_realtime_canceled.is_set():
                local_cancel_flag = True
                break

            audio_data = audio_queue.get()
            if audio_data is None:
                break
            if app_settings.editable_settings["Real Time"] == True:
                print("Real Time Audio to Text")
                audio_buffer = np.frombuffer(audio_data, dtype=np.int16).astype(np.float32) / 32768
                if app_settings.editable_settings[SettingsKeys.LOCAL_WHISPER.value] == True:
                    print("Local Real Time Whisper")
                    if stt_local_model is None:
                        update_gui("Local Whisper model not loaded. Please check your settings.")
                        break
                    try:
                        result = faster_whisper_transcribe(audio_buffer)
                    except Exception as e:
                        update_gui(f"\nError: {e}\n")

                    if not local_cancel_flag and not is_audio_processing_realtime_canceled.is_set():
                        update_gui(result)
                else:
                    print("Remote Real Time Whisper")
                    if frames:
                        with wave.open(get_resource_path("realtime.wav"), 'wb') as wf:
                            wf.setnchannels(CHANNELS)
                            wf.setsampwidth(p.get_sample_size(FORMAT))
                            wf.setframerate(RATE)
                            wf.writeframes(b''.join(frames))
                        frames = []
                    file_to_send = get_resource_path("realtime.wav")
                    with open(file_to_send, 'rb') as f:
                        files = {'audio': f}

                        headers = {
                            "Authorization": "Bearer "+app_settings.editable_settings[SettingsKeys.WHISPER_SERVER_API_KEY.value]
                        }

                        try:
                            verify = not app_settings.editable_settings["S2T Server Self-Signed Certificates"]
                            response = requests.post(app_settings.editable_settings[SettingsKeys.WHISPER_ENDPOINT.value], headers=headers,files=files, verify=verify)
                            if response.status_code == 200:
                                text = response.json()['text']
                                if not local_cancel_flag and not is_audio_processing_realtime_canceled.is_set():
                                    update_gui(text)
                            else:
                                update_gui(f"Error (HTTP Status {response.status_code}): {response.text}")
                        except Exception as e:
<<<<<<< HEAD
                            update_gui(f"Error: {e}")
                        finally:
                            #Task done clean up file
                            if os.path.exists(file_to_send):
                                f.close()
                                os.remove(file_to_send)
=======
                            update_gui(f"\nError: {e}\n")

                        if not local_cancel_flag and not is_audio_processing_realtime_canceled.is_set():
                            update_gui(result)
                    else:
                        print("Remote Real Time Whisper")
                        buffer = io.BytesIO()
                        if frames:
                            # Buffer to hold the audio data. This is used to send the audio data to the server.
                            with wave.open(buffer, 'wb') as wf:
                                wf.setnchannels(CHANNELS)
                                wf.setsampwidth(p.get_sample_size(FORMAT))
                                wf.setframerate(RATE)
                                wf.writeframes(b''.join(frames))
                            frames = []
                        else:
                            # Dont make the network request if frames is empty
                            buffer.close()
                            continue
                        
                        buffer.seek(0)  # Reset buffer position to start

                        files = {'audio': buffer}

                        headers = {
                            "Authorization": "Bearer "+app_settings.editable_settings[SettingsKeys.WHISPER_SERVER_API_KEY.value]
                        }

                        try:
                            verify = not app_settings.editable_settings["S2T Server Self-Signed Certificates"]

                            print("Sending audio to server")
                            print("File informaton")
                            print("File Size: ", len(buffer.getbuffer()), "bytes")

                            response = requests.post(app_settings.editable_settings[SettingsKeys.WHISPER_ENDPOINT.value], headers=headers,files=files, verify=verify)
                                
                            print("Response from whisper with status code: ", response.status_code)

                            if response.status_code == 200:
                                text = response.json()['text']
                                if not local_cancel_flag and not is_audio_processing_realtime_canceled.is_set():
                                    update_gui(text)
                            else:
                                update_gui(f"Error (HTTP Status {response.status_code}): {response.text}")
                        except Exception as e:
                            update_gui(f"Error: {e}")
                        finally:
                            #close buffer. we dont need it anymore
                            buffer.close()
>>>>>>> 15026d32
                audio_queue.task_done()
    else:
        is_realtimeactive = False

def update_gui(text):
    user_input.scrolled_text.insert(tk.END, text + '\n')
    user_input.scrolled_text.see(tk.END)

def save_audio():
    global frames
    if frames:
        with wave.open(get_resource_path("recording.wav"), 'wb') as wf:
            wf.setnchannels(CHANNELS)
            wf.setsampwidth(p.get_sample_size(FORMAT))
            wf.setframerate(RATE)
            wf.writeframes(b''.join(frames))
        frames = []  # Clear recorded data

    if app_settings.editable_settings["Real Time"] == True and is_audio_processing_realtime_canceled.is_set() is False:
        send_and_receive()
    elif app_settings.editable_settings["Real Time"] == False and is_audio_processing_whole_canceled.is_set() is False:
        threaded_send_audio_to_server()

def toggle_recording():
    global is_recording, recording_thread, DEFAULT_BUTTON_COLOUR, audio_queue, current_view, REALTIME_TRANSCRIBE_THREAD_ID

    # Reset the cancel flags going into a fresh recording
    if not is_recording:
        is_audio_processing_realtime_canceled.clear()
        is_audio_processing_whole_canceled.clear()

    if is_paused:
        toggle_pause()

    realtime_thread = threaded_realtime_text()

    if not is_recording:
        disable_recording_ui_elements()
        REALTIME_TRANSCRIBE_THREAD_ID = realtime_thread.ident
        user_input.scrolled_text.configure(state='normal')
        user_input.scrolled_text.delete("1.0", tk.END)
        if not app_settings.editable_settings["Real Time"]:
            user_input.scrolled_text.insert(tk.END, "Recording")
        response_display.scrolled_text.configure(state='normal')
        response_display.scrolled_text.delete("1.0", tk.END)
        response_display.scrolled_text.configure(fg='black')
        response_display.scrolled_text.configure(state='disabled')
        is_recording = True

        recording_thread = threading.Thread(target=record_audio)
        recording_thread.start()


        if current_view == "full":
            mic_button.config(bg="red", text="Stop\nRecording")
        elif current_view == "minimal":
            mic_button.config(bg="red", text="⏹️")
        
        start_flashing()
    else:
        enable_recording_ui_elements()
        is_recording = False
        if recording_thread.is_alive():
            recording_thread.join()  # Ensure the recording thread is terminated
        
        if app_settings.editable_settings["Real Time"] and not is_audio_processing_realtime_canceled.is_set():
            def cancel_realtime_processing(thread_id):
                """Cancels any ongoing audio processing.
                
                Sets the global flag to stop audio processing operations.
                """
                global REALTIME_TRANSCRIBE_THREAD_ID

                try:
                    kill_thread(thread_id)
                except Exception as e:
                    # Log the error message
                    # TODO System logger
                    print(f"An error occurred: {e}")
                finally:
                    REALTIME_TRANSCRIBE_THREAD_ID = None

                #empty the queue
                while not audio_queue.empty():
                    audio_queue.get()
                    audio_queue.task_done()

            loading_window = LoadingWindow(root, "Processing Audio", "Processing Audio. Please wait.", on_cancel=lambda: (cancel_processing(), cancel_realtime_processing(REALTIME_TRANSCRIBE_THREAD_ID)))

            try:
                timeout_length = int(app_settings.editable_settings[SettingsKeys.AUDIO_PROCESSING_TIMEOUT_LENGTH.value])
            except ValueError:
                # default to 3minutes
                timeout_length = 180

            timeout_timer = 0.0
            while audio_queue.empty() is False and timeout_timer < timeout_length:
                # break because cancel was requested
                if is_audio_processing_realtime_canceled.is_set():
                    break
                # increment timer
                timeout_timer += 0.1
                # round to 10 decimal places, account for floating point errors
                timeout_timer = round(timeout_timer, 10)

                # check if we should print a message every 5 seconds 
                if timeout_timer % 5 == 0:
                    print(f"Waiting for audio processing to finish. Timeout after {timeout_length} seconds. Timer: {timeout_timer}s")
                
                # Wait for 100ms before checking again, to avoid busy waiting
                time.sleep(0.1)
            
            loading_window.destroy()

            realtime_thread.join()

        save_audio()

        if current_view == "full":
            mic_button.config(bg=DEFAULT_BUTTON_COLOUR, text="Start\nRecording")
        elif current_view == "minimal":
            mic_button.config(bg=DEFAULT_BUTTON_COLOUR, text="🎤")

def disable_recording_ui_elements():
    window.disable_settings_menu()
    user_input.scrolled_text.configure(state='disabled')
    send_button.config(state='disabled')
    toggle_button.config(state='disabled')
    upload_button.config(state='disabled')
    response_display.scrolled_text.configure(state='disabled')
    timestamp_listbox.config(state='disabled')
    clear_button.config(state='disabled')

def enable_recording_ui_elements():
    window.enable_settings_menu()
    user_input.scrolled_text.configure(state='normal')
    send_button.config(state='normal')
    toggle_button.config(state='normal')
    upload_button.config(state='normal')
    timestamp_listbox.config(state='normal')
    clear_button.config(state='normal')
    

def cancel_processing():
    """Cancels any ongoing audio processing.
    
    Sets the global flag to stop audio processing operations.
    """
    print("Processing canceled.")

    if app_settings.editable_settings["Real Time"]:
        is_audio_processing_realtime_canceled.set() # Flag to terminate processing
    else:
        is_audio_processing_whole_canceled.set()  # Flag to terminate processing

def clear_application_press():
    """Resets the application state by clearing text fields and recording status."""
    reset_recording_status()  # Reset recording-related variables
    clear_all_text_fields()  # Clear UI text areas

def reset_recording_status():
    """Resets all recording-related variables and stops any active recording.
    
    Handles cleanup of recording state by:
        - Checking if recording is active
        - Canceling any processing
        - Stopping the recording thread
    """
    global is_recording, frames, audio_queue, REALTIME_TRANSCRIBE_THREAD_ID, GENERATION_THREAD_ID
    if is_recording:  # Only reset if currently recording
        cancel_processing()  # Stop any ongoing processing
        threaded_toggle_recording()  # Stop the recording thread

    # kill the generation thread if active
    if REALTIME_TRANSCRIBE_THREAD_ID:
        # Exit the current realtime thread
        try:
            kill_thread(REALTIME_TRANSCRIBE_THREAD_ID)
        except Exception as e:
            # Log the error message
            # TODO System logger
            print(f"An error occurred: {e}")
        finally:
            REALTIME_TRANSCRIBE_THREAD_ID = None

    if GENERATION_THREAD_ID:
        try:
            kill_thread(GENERATION_THREAD_ID)
        except Exception as e:
            # Log the error message
            # TODO System logger
            print(f"An error occurred: {e}")
        finally:
            GENERATION_THREAD_ID = None

def clear_all_text_fields():
    """Clears and resets all text fields in the application UI.
    
    Performs the following:
        - Clears user input field
        - Resets focus
        - Stops any flashing effects
        - Resets response display with default text
    """
    # Enable and clear user input field
    user_input.scrolled_text.configure(state='normal')
    user_input.scrolled_text.delete("1.0", tk.END)
    
    # Reset focus to main window
    user_input.scrolled_text.focus_set()
    root.focus_set()
    
    stop_flashing()  # Stop any UI flashing effects
    
    # Reset response display with default text
    response_display.scrolled_text.configure(state='normal')
    response_display.scrolled_text.delete("1.0", tk.END)
    response_display.scrolled_text.insert(tk.END, "Medical Note")
    response_display.scrolled_text.config(fg='grey')
    response_display.scrolled_text.configure(state='disabled')

def toggle_aiscribe():
    global use_aiscribe
    use_aiscribe = not use_aiscribe
    toggle_button.config(text="AI Scribe\nON" if use_aiscribe else "AI Scribe\nOFF")

def send_audio_to_server():
    """
    Sends an audio file to either a local or remote Whisper server for transcription.

    Global Variables:
    ----------------
    uploaded_file_path : str
        The path to the uploaded audio file. If `None`, the function defaults to
        'recording.wav'.

    Parameters:
    -----------
    None

    Returns:
    --------
    None

    Raises:
    -------
    ValueError
        If the `app_settings.editable_settings[SettingsKeys.LOCAL_WHISPER.value]` flag is not a boolean.
    FileNotFoundError
        If the specified audio file does not exist.
    requests.exceptions.RequestException
        If there is an issue with the HTTP request to the remote server.
    """

    global uploaded_file_path
    current_thread_id = threading.current_thread().ident

    def cancel_whole_audio_process(thread_id):
        global GENERATION_THREAD_ID
        
        is_audio_processing_whole_canceled.clear()

        try:
            kill_thread(thread_id)
        except Exception as e:
            # Log the error message
            #TODO Logging the message to system logger
            print(f"An error occurred: {e}")
        finally:
            GENERATION_THREAD_ID = None
            clear_application_press()

    loading_window = LoadingWindow(root, "Processing Audio", "Processing Audio. Please wait.", on_cancel=lambda: (cancel_processing(), cancel_whole_audio_process(current_thread_id)))

    # Check if SettingsKeys.LOCAL_WHISPER is enabled in the editable settings
    if app_settings.editable_settings[SettingsKeys.LOCAL_WHISPER.value] == True:
        # Inform the user that SettingsKeys.LOCAL_WHISPER.value is being used for transcription
        print(f"Using {SettingsKeys.LOCAL_WHISPER.value} for transcription.")
        # Configure the user input widget to be editable and clear its content
        user_input.scrolled_text.configure(state='normal')
        user_input.scrolled_text.delete("1.0", tk.END)

        # Display a message indicating that audio to text processing is in progress
        user_input.scrolled_text.insert(tk.END, "Audio to Text Processing...Please Wait")
        try:
            # Determine the file to send for transcription
            file_to_send = uploaded_file_path or get_resource_path('recording.wav')
            delete_file = False if uploaded_file_path else True
            uploaded_file_path = None

            # Transcribe the audio file using the loaded model
            try:
                result = faster_whisper_transcribe(file_to_send)
            except Exception as e:
                result = f"An error occurred ({type(e).__name__}): {e}"

            transcribed_text = result

            # done with file clean up
            if os.path.exists(file_to_send) and delete_file is True:
                os.remove(file_to_send)

            #check if canceled, if so do not update the UI
            if not is_audio_processing_whole_canceled.is_set():
                # Update the user input widget with the transcribed text
                user_input.scrolled_text.configure(state='normal')
                user_input.scrolled_text.delete("1.0", tk.END)
                user_input.scrolled_text.insert(tk.END, transcribed_text)

                # Send the transcribed text and receive a response
                send_and_receive()
        except Exception as e:
            # Log the error message
            # TODO: Add system eventlogger
            print(f"An error occurred: {e}")

            #log error to input window
            user_input.scrolled_text.configure(state='normal')
            user_input.scrolled_text.delete("1.0", tk.END)
            user_input.scrolled_text.insert(tk.END, f"An error occurred: {e}")
            user_input.scrolled_text.configure(state='disabled')
        finally:
            loading_window.destroy()
            
    else:
        # Inform the user that Remote Whisper is being used for transcription
        print("Using Remote Whisper for transcription.")

        # Configure the user input widget to be editable and clear its content
        user_input.scrolled_text.configure(state='normal')
        user_input.scrolled_text.delete("1.0", tk.END)

        # Display a message indicating that audio to text processing is in progress
        user_input.scrolled_text.insert(tk.END, "Audio to Text Processing...Please Wait")

        delete_file = False if uploaded_file_path else True

        # Determine the file to send for transcription
        if uploaded_file_path:
            file_to_send = uploaded_file_path
            uploaded_file_path = None
        else:
            file_to_send = get_resource_path('recording.wav')

        # Open the audio file in binary mode
        with open(file_to_send, 'rb') as f:
            files = {'audio': f}

            # Add the Bearer token to the headers for authentication
            headers = {
                "Authorization": f"Bearer {app_settings.editable_settings[SettingsKeys.WHISPER_SERVER_API_KEY.value]}"
            }

            try:
                verify = not app_settings.editable_settings["S2T Server Self-Signed Certificates"]

                print("Sending audio to server")
                print("File informaton")
                print(f"File: {file_to_send}")
                print("File Size: ", os.path.getsize(file_to_send))

                # Send the request without verifying the SSL certificate
                response = requests.post(app_settings.editable_settings[SettingsKeys.WHISPER_ENDPOINT.value], headers=headers, files=files, verify=verify)

                print("Response from whisper with status code: ", response.status_code)

                response.raise_for_status()

                # check if canceled, if so do not update the UI
                if not is_audio_processing_whole_canceled.is_set():
                    # Update the UI with the transcribed text
                    transcribed_text = response.json()['text']
                    user_input.scrolled_text.configure(state='normal')
                    user_input.scrolled_text.delete("1.0", tk.END)
                    user_input.scrolled_text.insert(tk.END, transcribed_text)

                    # Send the transcribed text and receive a response
                    send_and_receive()
            except Exception as e:
                # log error message
                #TODO: Implment proper logging to system
                print(f"An error occurred: {e}")
                # Display an error message to the user
                user_input.scrolled_text.configure(state='normal')
                user_input.scrolled_text.delete("1.0", tk.END)
                user_input.scrolled_text.insert(tk.END, f"An error occurred: {e}")
                user_input.scrolled_text.configure(state='disabled')
            finally:
                # done with file clean up
                f.close()
                if os.path.exists(file_to_send) and delete_file:
                    os.remove(file_to_send)
                loading_window.destroy()

def kill_thread(thread_id):
    """
    Terminate a thread with a given thread ID.

    This function forcibly terminates a thread by raising a `SystemExit` exception in its context.
    **Use with caution**, as this method is not safe and can lead to unpredictable behavior, 
    including corruption of shared resources or deadlocks.

    :param thread_id: The ID of the thread to terminate.
    :type thread_id: int
    :raises ValueError: If the thread ID is invalid.
    :raises SystemError: If the operation fails due to an unexpected state.
    """
    # Call the C function `PyThreadState_SetAsyncExc` to asynchronously raise
    # an exception in the target thread's context.
    res = ctypes.pythonapi.PyThreadState_SetAsyncExc(
        ctypes.c_long(thread_id),  # The thread ID to target (converted to `long`).
        ctypes.py_object(SystemExit)  # The exception to raise in the thread.
    )

    # Check the result of the function call.
    if res == 0:
        # If 0 is returned, the thread ID is invalid.
        raise ValueError(f"Invalid thread ID: {thread_id}")
    elif res > 1:
        # If more than one thread was affected, something went wrong.
        # Reset the state to prevent corrupting other threads.
        ctypes.pythonapi.PyThreadState_SetAsyncExc(thread_id, None)
        raise SystemError("PyThreadState_SetAsyncExc failed")

def send_and_receive():
    global use_aiscribe, user_message
    user_message = user_input.scrolled_text.get("1.0", tk.END).strip()
    display_text(NOTE_CREATION)
    threaded_handle_message(user_message)

        

def display_text(text):
    response_display.scrolled_text.configure(state='normal')
    response_display.scrolled_text.delete("1.0", tk.END)
    response_display.scrolled_text.insert(tk.END, f"{text}\n")
    response_display.scrolled_text.configure(fg='black')
    response_display.scrolled_text.configure(state='disabled')

IS_FIRST_LOG = True
def update_gui_with_response(response_text):
    global response_history, user_message, IS_FIRST_LOG

    if IS_FIRST_LOG:
        timestamp_listbox.delete(0, tk.END)
        timestamp_listbox.config(fg='black')
        IS_FIRST_LOG = False

    timestamp = datetime.datetime.now().strftime("%Y-%m-%d %H:%M:%S")
    response_history.insert(0, (timestamp, user_message, response_text))

    # Update the timestamp listbox
    timestamp_listbox.delete(0, tk.END)
    for time, _, _ in response_history:
        timestamp_listbox.insert(tk.END, time)

    display_text(response_text)
    pyperclip.copy(response_text)
    stop_flashing()

def show_response(event):
    global IS_FIRST_LOG

    if IS_FIRST_LOG:
        return

    selection = event.widget.curselection()
    if selection:
        index = selection[0]
        transcript_text = response_history[index][1]
        response_text = response_history[index][2]
        user_input.scrolled_text.configure(state='normal')
        user_input.scrolled_text.config(fg='black')
        user_input.scrolled_text.delete("1.0", tk.END)
        user_input.scrolled_text.insert(tk.END, transcript_text)
        response_display.scrolled_text.configure(state='normal')
        response_display.scrolled_text.delete('1.0', tk.END)
        response_display.scrolled_text.insert('1.0', response_text)
        response_display.scrolled_text.config(fg='black')
        response_display.scrolled_text.configure(state='disabled')
        pyperclip.copy(response_text)

def send_text_to_api(edited_text):
    headers = {
        "Authorization": f"Bearer {app_settings.OPENAI_API_KEY}",
        "Content-Type": "application/json",
        "accept": "application/json",
    }

    payload = {}

    try:
        payload = {
            "model": app_settings.editable_settings["Model"].strip(),
            "messages": [
                {"role": "user", "content": edited_text}
            ],
            "temperature": float(app_settings.editable_settings["temperature"]),
            "top_p": float(app_settings.editable_settings["top_p"]),
            "top_k": int(app_settings.editable_settings["top_k"]),
            "tfs": float(app_settings.editable_settings["tfs"]),
        }

        if app_settings.editable_settings["best_of"]:
            payload["best_of"] = int(app_settings.editable_settings["best_of"])
            
    except ValueError as e:
        payload = {
            "model": app_settings.editable_settings["Model"].strip(),
            "messages": [
                {"role": "user", "content": edited_text}
            ],
            "temperature": 0.1,
            "top_p": 0.4,
            "top_k": 30,
            "best_of": 6,
            "tfs": 0.97,
        }

        if app_settings.editable_settings["best_of"]:
            payload["best_of"] = int(app_settings.editable_settings["best_of"])

        print(f"Error parsing settings: {e}. Using default settings.")

    try:

        if app_settings.editable_settings["Model Endpoint"].endswith('/'):
            app_settings.editable_settings["Model Endpoint"] = app_settings.editable_settings["Model Endpoint"][:-1]

        # Open API Style
        verify = not app_settings.editable_settings["AI Server Self-Signed Certificates"]
        response = requests.post(app_settings.editable_settings["Model Endpoint"]+"/chat/completions", headers=headers, json=payload, verify=verify)

        response.raise_for_status()
        response_data = response.json()
        response_text = (response_data['choices'][0]['message']['content'])
        return response_text

        #############################################################
        #                                                           #
        #                   OpenAI API Style                        #
        #           Uncomment to use API Style Selector             #
        #                                                           #
        #############################################################
        
        # if app_settings.API_STYLE == "OpenAI":                    
        # elif app_settings.API_STYLE == "KoboldCpp":
        #     prompt = get_prompt(edited_text)

        #     verify = not app_settings.editable_settings["AI Server Self-Signed Certificates"]
        #     response = requests.post(app_settings.editable_settings["Model Endpoint"] + "/api/v1/generate", json=prompt, verify=verify)

        #     if response.status_code == 200:
        #         results = response.json()['results']
        #         response_text = results[0]['text']
        #         response_text = response_text.replace("  ", " ").strip()
        #         return response_text

    except Exception as e:
        raise e

def send_text_to_localmodel(edited_text):  
    # Send prompt to local model and get response
    if ModelManager.local_model is None:
        ModelManager.setup_model(app_settings=app_settings, root=root)

        timer = 0
        while ModelManager.local_model is None and timer < 30:
            timer += 0.1
            time.sleep(0.1)
        

    return ModelManager.local_model.generate_response(
        edited_text,
        max_tokens=int(app_settings.editable_settings["max_length"]),
        temperature=float(app_settings.editable_settings["temperature"]),
        top_p=float(app_settings.editable_settings["top_p"]),
        repeat_penalty=float(app_settings.editable_settings["rep_pen"]),
    )

    


def send_text_to_chatgpt(edited_text):  
    if app_settings.editable_settings["Use Local LLM"]:
        return send_text_to_localmodel(edited_text)
    else:
        return send_text_to_api(edited_text)

def generate_note(formatted_message):
            try:
                # If note generation is on
                if use_aiscribe:
                    # If pre-processing is enabled
                    if app_settings.editable_settings["Use Pre-Processing"]:
                        #Generate Facts List
                        list_of_facts = send_text_to_chatgpt(f"{app_settings.editable_settings['Pre-Processing']} {formatted_message}")
                        
                        #Make a note from the facts
                        medical_note = send_text_to_chatgpt(f"{app_settings.AISCRIBE} {list_of_facts} {app_settings.AISCRIBE2}")

                        # If post-processing is enabled check the note over
                        if app_settings.editable_settings["Use Post-Processing"]:
                            post_processed_note = send_text_to_chatgpt(f"{app_settings.editable_settings['Post-Processing']}\nFacts:{list_of_facts}\nNotes:{medical_note}")
                            update_gui_with_response(post_processed_note)
                        else:
                            update_gui_with_response(medical_note)

                    else: # If pre-processing is not enabled thhen just generate the note
                        medical_note = send_text_to_chatgpt(f"{app_settings.AISCRIBE} {formatted_message} {app_settings.AISCRIBE2}")

                        if app_settings.editable_settings["Use Post-Processing"]:
                            post_processed_note = send_text_to_chatgpt(f"{app_settings.editable_settings['Post-Processing']}\nNotes:{medical_note}")
                            update_gui_with_response(post_processed_note)
                        else:
                            update_gui_with_response(medical_note)
                else: # do not generate note just send text directly to AI 
                    ai_response = send_text_to_chatgpt(formatted_message)
                    update_gui_with_response(ai_response)

                return True
            except Exception as e:
                #Logg
                #TODO: Implement proper logging to system event logger
                print(f"An error occurred: {e}")
                display_text(f"An error occurred: {e}")
                return False

def show_edit_transcription_popup(formatted_message):
    scrubber = scrubadub.Scrubber()

    scrubbed_message = scrubadub.clean(formatted_message)

    pattern = r'\b\d{10}\b'     # Any 10 digit number, looks like OHIP
    cleaned_message = re.sub(pattern,'{{OHIP}}',scrubbed_message)

    if (app_settings.editable_settings["Use Local LLM"] or is_private_ip(app_settings.editable_settings["Model Endpoint"])) and not app_settings.editable_settings["Show Scrub PHI"]:
        generate_note_thread(cleaned_message)
        return
    
    popup = tk.Toplevel(root)
    popup.title("Scrub PHI Prior to GPT")
    popup.iconbitmap(get_file_path('assets','logo.ico'))
    text_area = scrolledtext.ScrolledText(popup, height=20, width=80)
    text_area.pack(padx=10, pady=10)
    text_area.insert(tk.END, cleaned_message)

    def on_proceed():
        edited_text = text_area.get("1.0", tk.END).strip()
        popup.destroy()
        generate_note_thread(edited_text)        

    proceed_button = tk.Button(popup, text="Proceed", command=on_proceed)
    proceed_button.pack(side=tk.RIGHT, padx=10, pady=10)

    # Cancel button
    cancel_button = tk.Button(popup, text="Cancel", command=popup.destroy)
    cancel_button.pack(side=tk.LEFT, padx=10, pady=10)



def generate_note_thread(text: str):
    """
    Generate a note from the given text and update the GUI with the response.

    :param text: The text to generate a note from.
    :type text: str
    """
    global GENERATION_THREAD_ID

    thread = threading.Thread(target=generate_note, args=(text,))
    thread.start()

    GENERATION_THREAD_ID = thread.ident

    def cancel_note_generation(thread_id):
        """Cancels any ongoing note generation.
        
        Sets the global flag to stop note generation operations.
        """
        global GENERATION_THREAD_ID

        try:
            kill_thread(thread_id)
        except Exception as e:
            # Log the error message
            # TODO implment system logger
            print(f"An error occurred: {e}")
        finally:
            GENERATION_THREAD_ID = None

    loading_window = LoadingWindow(root, "Generating Note.", "Generating Note. Please wait.", on_cancel=lambda: cancel_note_generation(GENERATION_THREAD_ID))
    

    def check_thread_status(thread, loading_window):
        if thread.is_alive():
            root.after(500, lambda: check_thread_status(thread, loading_window))
        else:
            loading_window.destroy()

    root.after(500, lambda: check_thread_status(thread, loading_window))

def upload_file():
    global uploaded_file_path
    file_path = filedialog.askopenfilename(filetypes=(("Audio files", "*.wav *.mp3 *.m4a"),))
    if file_path:
        uploaded_file_path = file_path
        threaded_send_audio_to_server()  # Add this line to process the file immediately
    start_flashing()



def start_flashing():
    global is_flashing
    is_flashing = True
    flash_circle()

def stop_flashing():
    global is_flashing
    is_flashing = False
    blinking_circle_canvas.itemconfig(circle, fill='white')  # Reset to default color

def flash_circle():
    if is_flashing:
        current_color = blinking_circle_canvas.itemcget(circle, 'fill')
        new_color = 'blue' if current_color != 'blue' else 'black'
        blinking_circle_canvas.itemconfig(circle, fill=new_color)
        root.after(1000, flash_circle)  # Adjust the flashing speed as needed

def send_and_flash():
    start_flashing()
    send_and_receive()

# Initialize variables to store window geometry for switching between views
last_full_position = None
last_minimal_position = None

def toggle_view():
    """
    Toggles the user interface between a full view and a minimal view.

    Full view includes all UI components, while minimal view limits the interface
    to essential controls, reducing screen space usage. The function also manages
    window properties, button states, and binds/unbinds hover events for transparency.
    """
    
    if current_view == "full":  # Transition to minimal view
        set_minimal_view()
    
    else:  # Transition back to full view
        set_full_view()

def set_full_view():
    """
    Configures the application to display the full view interface.

    Actions performed:
    - Reconfigure button dimensions and text.
    - Show all hidden UI components.
    - Reset window attributes such as size, transparency, and 'always on top' behavior.
    - Create the Docker status bar.
    - Restore the last known full view geometry if available.

    Global Variables:
    - current_view: Tracks the current interface state ('full' or 'minimal').
    - last_minimal_position: Saves the geometry of the window when switching from minimal view.
    """
    global current_view, last_minimal_position

    # Reset button sizes and placements for full view
    mic_button.config(width=11, height=2)
    pause_button.config(width=11, height=2)
    switch_view_button.config(width=11, height=2, text="Minimize View")

    # Show all UI components
    user_input.grid()
    send_button.grid()
    clear_button.grid()
    toggle_button.grid()
    upload_button.grid()
    response_display.grid()
    timestamp_listbox.grid()
    mic_button.grid(row=1, column=1, pady=5, padx=0,sticky='nsew')
    pause_button.grid(row=1, column=2, pady=5, padx=0,sticky='nsew')
    switch_view_button.grid(row=1, column=7, pady=5, padx=0,sticky='nsew')
    blinking_circle_canvas.grid(row=1, column=8, padx=0,pady=5)

    window.toggle_menu_bar(enable=True)

    # Reconfigure button styles and text
    mic_button.config(bg="red" if is_recording else DEFAULT_BUTTON_COLOUR,
                      text="Stop\nRecording" if is_recording else "Start\nRecording")
    pause_button.config(bg="red" if is_paused else DEFAULT_BUTTON_COLOUR,
                        text="Resume" if is_paused else "Pause")

    # Unbind transparency events and reset window properties
    root.unbind('<Enter>')
    root.unbind('<Leave>')
    root.attributes('-alpha', 1.0)
    root.attributes('-topmost', False)
    root.minsize(900, 400)
    current_view = "full"

    # create docker_status bar if enabled
    if app_settings.editable_settings["Use Docker Status Bar"]:
        window.create_docker_status_bar()

    if app_settings.editable_settings["Enable Scribe Template"]:
        window.destroy_scribe_template()
        window.create_scribe_template()

    # Save minimal view geometry and restore last full view geometry
    last_minimal_position = root.geometry()
    if last_full_position is not None:
        root.geometry(last_full_position)

    # Disable to make the window an app(show taskbar icon)
    # root.attributes('-toolwindow', False)


def set_minimal_view():

    """
    Configures the application to display the minimal view interface.

    Actions performed:
    - Reconfigure button dimensions and text.
    - Hide non-essential UI components.
    - Bind transparency hover events for better focus.
    - Adjust window attributes such as size, transparency, and 'always on top' behavior.
    - Destroy and optionally recreate specific components like the Scribe template.

    Global Variables:
    - current_view: Tracks the current interface state ('full' or 'minimal').
    - last_full_position: Saves the geometry of the window when switching from full view.
    """
    global current_view, last_full_position

    # Remove all non-essential UI components
    user_input.grid_remove()
    send_button.grid_remove()
    clear_button.grid_remove()
    toggle_button.grid_remove()
    upload_button.grid_remove()
    response_display.grid_remove()
    timestamp_listbox.grid_remove()
    blinking_circle_canvas.grid_remove()

    # Configure minimal view button sizes and placements
    mic_button.config(width=2, height=1)
    pause_button.config(width=2, height=1)
    switch_view_button.config(width=2, height=1)

    mic_button.grid(row=0, column=0, pady=2, padx=2)
    pause_button.grid(row=0, column=1, pady=2, padx=2)
    switch_view_button.grid(row=0, column=2, pady=2, padx=2)

    # Update button text based on recording and pause states
    mic_button.config(text="⏹️" if is_recording else "🎤")
    pause_button.config(text="▶️" if is_paused else "⏸️")
    switch_view_button.config(text="⬆️")  # Minimal view indicator

    blinking_circle_canvas.grid(row=0, column=3, pady=2, padx=2)

    window.toggle_menu_bar(enable=False)

    # Update window properties for minimal view
    root.attributes('-topmost', True)
    root.minsize(125, 50)  # Smaller minimum size for minimal view
    current_view = "minimal"

    # Set hover transparency events
    def on_enter(e):
        if e.widget == root:  # Ensure the event is from the root window
            root.attributes('-alpha', 1.0)

    def on_leave(e):
        if e.widget == root:  # Ensure the event is from the root window
            root.attributes('-alpha', 0.70)

    root.bind('<Enter>', on_enter)
    root.bind('<Leave>', on_leave)

    # Destroy and re-create components as needed
    window.destroy_docker_status_bar()
    if app_settings.editable_settings["Enable Scribe Template"]:
        window.destroy_scribe_template()
        window.create_scribe_template(row=1, column=0, columnspan=3, pady=5)

    # Save full view geometry and restore last minimal view geometry
    last_full_position = root.geometry()
    if last_minimal_position:
        root.geometry(last_minimal_position)

    # Enable to make the window a tool window (no taskbar icon)
    # root.attributes('-toolwindow', True)

def copy_text(widget):
    """
    Copy text content from a tkinter widget to the system clipboard.

    Args:
        widget: A tkinter Text widget containing the text to be copied.
    """
    text = widget.get("1.0", tk.END)
    pyperclip.copy(text)

def add_placeholder(event, text_widget, placeholder_text="Text box"):
    """
    Add placeholder text to a tkinter Text widget when it's empty.

    Args:
        event: The event that triggered this function.
        text_widget: The tkinter Text widget to add placeholder text to.
        placeholder_text (str, optional): The placeholder text to display. Defaults to "Text box".
    """
    if text_widget.get("1.0", "end-1c") == "":
        text_widget.insert("1.0", placeholder_text)
        text_widget.config(fg='grey')

def remove_placeholder(event, text_widget, placeholder_text="Text box"):
    """
    Remove placeholder text from a tkinter Text widget when it gains focus.

    Args:
        event: The event that triggered this function.
        text_widget: The tkinter Text widget to remove placeholder text from.
        placeholder_text (str, optional): The placeholder text to remove. Defaults to "Text box".
    """
    if text_widget.get("1.0", "end-1c") == placeholder_text:
        text_widget.delete("1.0", "end")
        text_widget.config(fg='black')

def load_stt_model(event=None):
    """
    Initialize speech-to-text model loading in a separate thread.

    Args:
        event: Optional event parameter for binding to tkinter events.
    """
    thread = threading.Thread(target=_load_stt_model_thread, daemon=True)
    thread.start()

def _load_stt_model_thread():
    """
    Internal function to load the Whisper speech-to-text model.
    
    Creates a loading window and handles the initialization of the WhisperModel
    with configured settings. Updates the global stt_local_model variable.
    
    Raises:
        Exception: Any error that occurs during model loading is caught, logged,
                  and displayed to the user via a message box.
    """
    global stt_local_model
    model = app_settings.editable_settings["Whisper Model"].strip()
    stt_loading_window = LoadingWindow(root, "Speech to Text", "Loading Speech to Text. Please wait.")
    print(f"Loading STT model: {model}")
    try:
        unload_stt_model()
        device_type = get_selected_whisper_architecture()
        set_cuda_paths()

        compute_type = app_settings.editable_settings[SettingsKeys.WHISPER_COMPUTE_TYPE.value]
        # Change the  compute type automatically if using a gpu one.
        if device_type == Architectures.CPU.architecture_value and compute_type == "float16":
            compute_type = "int8"
            

        stt_local_model = WhisperModel(
            model, 
            device=device_type,
            cpu_threads=int(app_settings.editable_settings[SettingsKeys.WHISPER_CPU_COUNT.value]),
            compute_type=compute_type)

        print("STT model loaded successfully.")
    except Exception as e:
        print(f"An error occurred while loading STT {type(e).__name__}: {e}")
        stt_local_model = None
        messagebox.showerror("Error", f"An error occurred while loading STT {type(e).__name__}: {e}")
    finally:
        stt_loading_window.destroy()
        print("Closing STT loading window.")

def unload_stt_model():
    """
    Unload the speech-to-text model from memory.
    
    Cleans up the global stt_local_model instance and performs garbage collection
    to free up system resources.
    """
    global stt_local_model
    if stt_local_model is not None:
        print("Unloading STT model from device.")
        del stt_local_model
        gc.collect()
        stt_local_model = None
        print("STT model unloaded successfully.")
    else:
        print("STT model is already unloaded.")

def get_selected_whisper_architecture():
    """
    Determine the appropriate device architecture for the Whisper model.
    
    Returns:
        str: The architecture value (CPU or CUDA) based on user settings.
    """
    device_type = Architectures.CPU.architecture_value
    if app_settings.editable_settings[SettingsKeys.WHISPER_ARCHITECTURE.value] == Architectures.CUDA.label:
        device_type = Architectures.CUDA.architecture_value

    return device_type

def faster_whisper_transcribe(audio):
    """
    Transcribe audio using the Faster Whisper model.
    
    Args:
        audio: Audio data to transcribe.
    
    Returns:
        str: Transcribed text or error message if transcription fails.
        
    Raises:
        Exception: Any error during transcription is caught and returned as an error message.
    """
    try:
        if stt_local_model is None:
            load_stt_model()
            raise TranscribeError("Speech2Text model not loaded. Please try again once loaded.")

        # Validate beam_size
        try:
            beam_size = int(app_settings.editable_settings[SettingsKeys.WHISPER_BEAM_SIZE.value])
            if beam_size <= 0:
                raise ValueError(f"{SettingsKeys.WHISPER_BEAM_SIZE.value} must be greater than 0 in advanced settings")
        except (ValueError, TypeError) as e:
            return f"Invalid {SettingsKeys.WHISPER_BEAM_SIZE.value} parameter. Please go into the advanced settings and ensure you have a integer greater than 0: {str(e)}"

        # Validate vad_filter
        vad_filter = bool(app_settings.editable_settings[SettingsKeys.WHISPER_VAD_FILTER.value])

        segments, info = stt_local_model.transcribe(
            audio,
            beam_size=beam_size,
            vad_filter=vad_filter,
        )

        return "".join(f"{segment.text} " for segment in segments)
    except Exception as e:
        error_message = f"Transcription failed: {str(e)}"
        print(f"Error during transcription: {str(e)}")
        raise TranscribeError(error_message) from e

def set_cuda_paths():
    """
    Configure CUDA-related environment variables and paths.
    
    Sets up the necessary environment variables for CUDA execution when CUDA
    architecture is selected. Updates CUDA_PATH, CUDA_PATH_V12_4, and PATH
    environment variables with the appropriate NVIDIA driver paths.
    """
    if (get_selected_whisper_architecture() != Architectures.CUDA.architecture_value) or (app_settings.editable_settings["Architecture"] != Architectures.CUDA.label):
        return

    nvidia_base_path = Path(get_file_path('nvidia-drivers'))
    
    cuda_path = nvidia_base_path / 'cuda_runtime' / 'bin'
    cublas_path = nvidia_base_path / 'cublas' / 'bin'
    cudnn_path = nvidia_base_path / 'cudnn' / 'bin'
    
    paths_to_add = [str(cuda_path), str(cublas_path), str(cudnn_path)]
    env_vars = ['CUDA_PATH', 'CUDA_PATH_V12_4', 'PATH']

    for env_var in env_vars:
        current_value = os.environ.get(env_var, '')
        new_value = os.pathsep.join(paths_to_add + ([current_value] if current_value else []))
        os.environ[env_var] = new_value

# Configure grid weights for scalability
root.grid_columnconfigure(0, weight=1, minsize= 10)
root.grid_columnconfigure(1, weight=1)
root.grid_columnconfigure(2, weight=1)
root.grid_columnconfigure(3, weight=1)
root.grid_columnconfigure(4, weight=1)
root.grid_columnconfigure(5, weight=1)
root.grid_columnconfigure(6, weight=1)
root.grid_columnconfigure(7, weight=1)
root.grid_columnconfigure(8, weight=1)
root.grid_columnconfigure(9, weight=1)
root.grid_columnconfigure(10, weight=1)
root.grid_columnconfigure(11, weight=1, minsize=10)
root.grid_rowconfigure(0, weight=1)
root.grid_rowconfigure(1, weight=0)
root.grid_rowconfigure(2, weight=1)
root.grid_rowconfigure(3, weight=0)
root.grid_rowconfigure(4, weight=0)


window.load_main_window()

user_input = CustomTextBox(root, height=12)
user_input.grid(row=0, column=1, columnspan=8, padx=5, pady=15, sticky='nsew')


# Insert placeholder text
user_input.scrolled_text.insert("1.0", "Transcript of Conversation")
user_input.scrolled_text.config(fg='grey')

# Bind events to remove or add the placeholder with arguments
user_input.scrolled_text.bind("<FocusIn>", lambda event: remove_placeholder(event, user_input.scrolled_text, "Transcript of Conversation"))
user_input.scrolled_text.bind("<FocusOut>", lambda event: add_placeholder(event, user_input.scrolled_text, "Transcript of Conversation"))

mic_button = tk.Button(root, text="Start\nRecording", command=lambda: (threaded_toggle_recording()), height=2, width=11)
mic_button.grid(row=1, column=1, pady=5, sticky='nsew')

send_button = tk.Button(root, text="Generate Note", command=send_and_flash, height=2, width=11)
send_button.grid(row=1, column=3, pady=5, sticky='nsew')

pause_button = tk.Button(root, text="Pause", command=toggle_pause, height=2, width=11)
pause_button.grid(row=1, column=2, pady=5, sticky='nsew')

clear_button = tk.Button(root, text="Clear", command=clear_application_press, height=2, width=11)
clear_button.grid(row=1, column=4, pady=5, sticky='nsew')

toggle_button = tk.Button(root, text="AI Scribe\nON", command=toggle_aiscribe, height=2, width=11)
toggle_button.grid(row=1, column=5, pady=5, sticky='nsew')

upload_button = tk.Button(root, text="Upload\nRecording", command=upload_file, height=2, width=11)
upload_button.grid(row=1, column=6, pady=5, sticky='nsew')

switch_view_button = tk.Button(root, text="Minimize View", command=toggle_view, height=2, width=11)
switch_view_button.grid(row=1, column=7, pady=5, sticky='nsew')

blinking_circle_canvas = tk.Canvas(root, width=20, height=20)
blinking_circle_canvas.grid(row=1, column=8, pady=5)
circle = blinking_circle_canvas.create_oval(5, 5, 15, 15, fill='white')

response_display = CustomTextBox(root, height=13, state="disabled")
response_display.grid(row=2, column=1, columnspan=8, padx=5, pady=15, sticky='nsew')

# Insert placeholder text
response_display.scrolled_text.configure(state='normal')
response_display.scrolled_text.insert("1.0", "Medical Note")
response_display.scrolled_text.config(fg='grey')
response_display.scrolled_text.configure(state='disabled')

if app_settings.editable_settings["Enable Scribe Template"]:
    window.create_scribe_template()

timestamp_listbox = tk.Listbox(root, height=30)
timestamp_listbox.grid(row=0, column=9, columnspan=2, rowspan=3, padx=5, pady=15, sticky='nsew')
timestamp_listbox.bind('<<ListboxSelect>>', show_response)
timestamp_listbox.insert(tk.END, "Temporary Note History")
timestamp_listbox.config(fg='grey')

window.update_aiscribe_texts(None)
# Bind Alt+P to send_and_receive function
root.bind('<Alt-p>', lambda event: pause_button.invoke())

# Bind Alt+R to toggle_recording function
root.bind('<Alt-r>', lambda event: mic_button.invoke())

#set min size
root.minsize(900, 400)

if (app_settings.editable_settings['Show Welcome Message']):
    window.show_welcome_message()

#Wait for the UI root to be intialized then load the model. If using local llm.
if app_settings.editable_settings["Use Local LLM"]:
    root.after(100, lambda:(ModelManager.setup_model(app_settings=app_settings, root=root)))  

if app_settings.editable_settings[SettingsKeys.LOCAL_WHISPER.value]:
    # Inform the user that Local Whisper is being used for transcription
    print("Using Local Whisper for transcription.")
    root.after(100, lambda: (load_stt_model()))

root.bind("<<LoadSttModel>>", load_stt_model)

root.mainloop()

p.terminate()<|MERGE_RESOLUTION|>--- conflicted
+++ resolved
@@ -47,11 +47,7 @@
 from utils.utils import window_has_running_instance, bring_to_front, close_mutex
 import gc
 from pathlib import Path
-<<<<<<< HEAD
-import torch
-=======
-from decimal import Decimal
->>>>>>> 15026d32
+from decimal import Decimalimport torch
 from WhisperModel import TranscribeError
 import io
 
@@ -334,45 +330,6 @@
                     except Exception as e:
                         update_gui(f"\nError: {e}\n")
 
-                    if not local_cancel_flag and not is_audio_processing_realtime_canceled.is_set():
-                        update_gui(result)
-                else:
-                    print("Remote Real Time Whisper")
-                    if frames:
-                        with wave.open(get_resource_path("realtime.wav"), 'wb') as wf:
-                            wf.setnchannels(CHANNELS)
-                            wf.setsampwidth(p.get_sample_size(FORMAT))
-                            wf.setframerate(RATE)
-                            wf.writeframes(b''.join(frames))
-                        frames = []
-                    file_to_send = get_resource_path("realtime.wav")
-                    with open(file_to_send, 'rb') as f:
-                        files = {'audio': f}
-
-                        headers = {
-                            "Authorization": "Bearer "+app_settings.editable_settings[SettingsKeys.WHISPER_SERVER_API_KEY.value]
-                        }
-
-                        try:
-                            verify = not app_settings.editable_settings["S2T Server Self-Signed Certificates"]
-                            response = requests.post(app_settings.editable_settings[SettingsKeys.WHISPER_ENDPOINT.value], headers=headers,files=files, verify=verify)
-                            if response.status_code == 200:
-                                text = response.json()['text']
-                                if not local_cancel_flag and not is_audio_processing_realtime_canceled.is_set():
-                                    update_gui(text)
-                            else:
-                                update_gui(f"Error (HTTP Status {response.status_code}): {response.text}")
-                        except Exception as e:
-<<<<<<< HEAD
-                            update_gui(f"Error: {e}")
-                        finally:
-                            #Task done clean up file
-                            if os.path.exists(file_to_send):
-                                f.close()
-                                os.remove(file_to_send)
-=======
-                            update_gui(f"\nError: {e}\n")
-
                         if not local_cancel_flag and not is_audio_processing_realtime_canceled.is_set():
                             update_gui(result)
                     else:
@@ -421,7 +378,6 @@
                         finally:
                             #close buffer. we dont need it anymore
                             buffer.close()
->>>>>>> 15026d32
                 audio_queue.task_done()
     else:
         is_realtimeactive = False
