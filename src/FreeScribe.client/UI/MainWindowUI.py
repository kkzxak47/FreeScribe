--- conflicted
+++ resolved
@@ -1,9 +1,5 @@
 import tkinter as tk
-<<<<<<< HEAD
-from tkinter import messagebox, Toplevel
-=======
-from tkinter import scrolledtext, ttk, filedialog
->>>>>>> f529c201
+from tkinter import ttk,Toplevel
 import UI.MainWindow as mw
 import Tooltip as tt
 import markdown as md
@@ -29,8 +25,8 @@
         self.root = root  # Tkinter root window
         self.docker_status_bar = None  # Docker status bar frame
         self.app_settings = settings  # Application settings
-<<<<<<< HEAD
         self.logic = mw.MainWindow()  # Logic to control the container behavior
+        self.scribe_template = None
         self.setting_window = SettingsWindowUI(self.app_settings, self)  # Settings window
 
     def load_main_window(self):
@@ -41,16 +37,13 @@
         self._create_menu_bar()
         if (self.setting_window.settings.editable_settings['Show Welcome Message']):
             self._show_welcome_message()
-=======
-        self.logic = mw.MainWindow(self.app_settings)  # Logic to control the container behaviorse
-        self.scribe_template = None
+        
 
     def update_aiscribe_texts(self, event):
         if self.scribe_template is not None:
             selected_option = self.scribe_template.get()
             if selected_option in self.app_settings.scribe_template_mapping:
                 self.app_settings.AISCRIBE, self.app_settings.AISCRIBE2 = self.app_settings.scribe_template_mapping[selected_option]
->>>>>>> f529c201
 
     def create_docker_status_bar(self):
         """
@@ -139,7 +132,6 @@
         if self.docker_status_bar is not None:
             self.docker_status_bar.destroy()
             self.docker_status_bar = None
-<<<<<<< HEAD
 
     def _create_menu_bar(self):
         """
@@ -218,7 +210,6 @@
         """
         self._show_md_content('src/FreeScribe.client/markdown/welcome.md', 'Welcome', True)
 
-=======
     
     def create_scribe_template(self, row=3, column=4, columnspan=3, pady=10, padx=10, sticky='nsew'):
         """
@@ -236,4 +227,3 @@
         if self.scribe_template is not None:
             self.scribe_template.destroy()
             self.scribe_template = None
->>>>>>> f529c201
