"""
application_settings.py

This software is released under the AGPL-3.0 license
Copyright (c) 2023-2024 Braedon Hendy

Further updates and packaging added in 2024 through the ClinicianFOCUS initiative, 
a collaboration with Dr. Braedon Hendy and Conestoga College Institute of Applied 
Learning and Technology as part of the CNERG+ applied research project, 
Unburdening Primary Healthcare: An Open-Source AI Clinician Partner Platform". 
Prof. Michael Yingbull (PI), Dr. Braedon Hendy (Partner), 
and Research Students - Software Developer Alex Simko, Pemba Sherpa (F24), and Naitik Patel.

This module contains the ApplicationSettings class, which manages the settings for an
application that involves audio processing and external API interactions, including
WhisperAudio, and OpenAI services.

"""

import json
import os
import tkinter as tk
from tkinter import ttk, messagebox
import requests
import numpy as np
from utils.file_utils import get_resource_path, get_file_path
from Model import ModelManager
import threading
from UI.Widgets.MicrophoneSelector import MicrophoneState
from utils.ip_utils import is_valid_url
from enum import Enum
import multiprocessing

class SettingsKeys(Enum):
    LOCAL_WHISPER = "Built-in Speech2Text"
    WHISPER_ENDPOINT = "Speech2Text (Whisper) Endpoint"
    WHISPER_SERVER_API_KEY = "Speech2Text (Whisper) API Key"
    WHISPER_ARCHITECTURE = "Speech2Text (Whisper) Architecture"
<<<<<<< HEAD
    WHISPER_CPU_COUNT = "Speech2Text (Whisper) CPU Thread Count"
    WHISPER_COMPUTE_TYPE = "Speech2Text (Whisper) Compute Type"
    WHISPER_BEAM_SIZE = "Speech2Text (Whisper) Beam Size"
    WHISPER_VAD_FILTER = "Use Speech2Text (Whisper) VAD Filter"
    AUDIO_PROCESSING_TIMEOUT_LENGTH = "Audio Processing Timeout (seconds)"
=======
    WHISPER_CPU_COUNT = "Whisper CPU Thread Count (Experimental)"
    WHISPER_COMPUTE_TYPE = "Whisper Compute Type (Experimental)"
    WHISPER_BEAM_SIZE = "Whisper Beam Size (Experimental)"
    WHISPER_VAD_FILTER = "Use Whisper VAD Filter (Experimental)"
>>>>>>> b5156bd0


class Architectures(Enum):
    CPU = ("CPU", "cpu")
    CUDA = ("CUDA (Nvidia GPU)", "cuda")

    @property
    def label(self):
        return self._value_[0]

    @property
    def architecture_value(self):
        return self._value_[1]



class FeatureToggle:
    DOCKER_SETTINGS_TAB = False
    DOCKER_STATUS_BAR = False

class SettingsWindow():
    """
    Manages application settings related to audio processing and external API services.

    Attributes
    ----------
    OPENAI_API_KEY : str
        The API key for OpenAI integration.
    AISCRIBE : str
        Placeholder for the first AI Scribe settings.
    AISCRIBE2 : str
        Placeholder for the second AI Scribe settings.
    # API_STYLE : str FUTURE FEATURE REVISION
    #     The API style to be used (default is 'OpenAI'). FUTURE FEATURE

    editable_settings : dict
        A dictionary containing user-editable settings such as model parameters, audio 
        settings, and real-time processing configurations.
    
    Methods
    -------
    load_settings_from_file():
        Loads settings from a JSON file and updates the internal state.
    save_settings_to_file():
        Saves the current settings to a JSON file.
    save_settings(openai_api_key, aiscribe_text, aiscribe2_text, 
                  settings_window, preset):
        Saves the current settings, including API keys, IP addresses, and user-defined parameters.
    load_aiscribe_from_file():
        Loads the first AI Scribe text from a file.
    load_aiscribe2_from_file():
        Loads the second AI Scribe text from a file.
    clear_settings_file(settings_window):
        Clears the content of settings files and closes the settings window.
    """

    CPU_INSTALL_FILE = "CPU_INSTALL.txt"
    NVIDIA_INSTALL_FILE = "NVIDIA_INSTALL.txt"
    STATE_FILES_DIR = "install_state"
    DEFAULT_WHISPER_ARCHITECTURE = Architectures.CPU.architecture_value
    DEFAULT_LLM_ARCHITECTURE = Architectures.CPU.architecture_value

    def __init__(self):
        """Initializes the ApplicationSettings with default values."""


        self.OPENAI_API_KEY = "None"
        # self.API_STYLE = "OpenAI" # FUTURE FEATURE REVISION
        self.main_window = None
        self.scribe_template_values = []
        self.scribe_template_mapping = {}

        
        self.general_settings = [
            "Show Welcome Message",
            "Show Scrub PHI"
        ]

        self.whisper_settings = [
            "BlankSpace", # Represents the SettingsKeys.LOCAL_WHISPER.value checkbox that is manually placed
            "Real Time",
            "BlankSpace", # Represents the model dropdown that is manually placed
            "BlankSpace", # Represents the mic dropdown
            SettingsKeys.WHISPER_ENDPOINT.value,
            SettingsKeys.WHISPER_SERVER_API_KEY.value,
            "BlankSpace", # Represents the architecture dropdown that is manually placed
            "S2T Server Self-Signed Certificates",
        ]

        self.llm_settings = [
            "Model Endpoint",
            "AI Server Self-Signed Certificates",
        ]

        self.adv_ai_settings = [
            ##############################################################################################
            # Stuff that is commented is related to KobolodCPP API and not used in the current version   #
            # Maybe use it in the future? commented out for now, goes hand in hand with API style        #
            ##############################################################################################

            # "use_story",
            # "use_memory",
            # "use_authors_note",
            # "use_world_info",
            "Use best_of",
            "best_of",
            # "max_context_length",
            # "max_length",
            # "rep_pen",
            # "rep_pen_range",
            # "rep_pen_slope",
            "temperature",
            "tfs",
            # "top_a",
            "top_k",
            "top_p",
            # "typical",
            # "sampler_order",
            # "singleline",
            # "frmttriminc",
            # "frmtrmblln",
        ]

        self.adv_whisper_settings = [
            "Real Time Audio Length",
            "BlankSpace", # Represents the whisper cuttoff
            SettingsKeys.WHISPER_BEAM_SIZE.value,
            SettingsKeys.WHISPER_CPU_COUNT.value,
            SettingsKeys.WHISPER_VAD_FILTER.value,
            SettingsKeys.WHISPER_COMPUTE_TYPE.value,
        ]


        self.adv_general_settings = [
            # "Enable Scribe Template", # Uncomment if you want to implement the feature right now removed as it doesn't have a real structured implementation
            SettingsKeys.AUDIO_PROCESSING_TIMEOUT_LENGTH.value,
        ]

        self.editable_settings = {
            "Model": "gemma2:2b-instruct-q8_0",
            "Model Endpoint": "https://localhost:3334/v1",
            "Use Local LLM": True,
            "Architecture": SettingsWindow.DEFAULT_LLM_ARCHITECTURE,
            "use_story": False,
            "use_memory": False,
            "use_authors_note": False,
            "use_world_info": False,
            "max_context_length": 5000,
            "max_length": 400,
            "rep_pen": 1.1,
            "rep_pen_range": 5000,
            "rep_pen_slope": 0.7,
            "temperature": 0.1,
            "tfs": 0.97,
            "top_a": 0.8,
            "top_k": 30,
            "top_p": 0.4,
            "typical": 0.19,
            "sampler_order": "[6, 0, 1, 3, 4, 2, 5]",
            "singleline": False,
            "frmttriminc": False,
            "frmtrmblln": False,
            "best_of": 2,
            "Use best_of": False,
            SettingsKeys.LOCAL_WHISPER.value: True,
            SettingsKeys.WHISPER_ENDPOINT.value: "https://localhost:2224/whisperaudio",
            SettingsKeys.WHISPER_SERVER_API_KEY.value: "",
            SettingsKeys.WHISPER_ARCHITECTURE.value: SettingsWindow.DEFAULT_WHISPER_ARCHITECTURE,
            SettingsKeys.WHISPER_BEAM_SIZE.value: 5,
            SettingsKeys.WHISPER_CPU_COUNT.value: multiprocessing.cpu_count(),
            SettingsKeys.WHISPER_VAD_FILTER.value: False,
            SettingsKeys.WHISPER_COMPUTE_TYPE.value: "float16",
            "Whisper Model": "small.en",
            "Current Mic": "None",
            "Real Time": True,
            "Real Time Audio Length": 10,
            "Real Time Silence Length": 1,
            "Silence cut-off": 0.035,
            "LLM Container Name": "ollama",
            "LLM Caddy Container Name": "caddy-ollama",
            "LLM Authentication Container Name": "authentication-ollama",
            "Whisper Container Name": "speech-container",
            "Whisper Caddy Container Name": "caddy",
            "Auto Shutdown Containers on Exit": True,
            "Use Docker Status Bar": False,
            "Preset": "Custom",
            "Show Welcome Message": True,
            "Enable Scribe Template": False,
            "Use Pre-Processing": True,
            "Use Post-Processing": False, # Disabled for now causes unexcepted behaviour
            "AI Server Self-Signed Certificates": False,
            "S2T Server Self-Signed Certificates": False,
            "Pre-Processing": "Please break down the conversation into a list of facts. Take the conversation and transform it to a easy to read list:\n\n",
            "Post-Processing": "\n\nUsing the provided list of facts, review the SOAP note for accuracy. Verify that all details align with the information provided in the list of facts and ensure consistency throughout. Update or adjust the SOAP note as necessary to reflect the listed facts without offering opinions or subjective commentary. Ensure that the revised note excludes a \"Notes\" section and does not include a header for the SOAP note. Provide the revised note after making any necessary corrections.",
            "Show Scrub PHI": False,
            SettingsKeys.AUDIO_PROCESSING_TIMEOUT_LENGTH.value: 180,
        }

        self.docker_settings = [
            "LLM Container Name",
            "LLM Caddy Container Name",
            "LLM Authentication Container Name",
            "Whisper Container Name",
            "Whisper Caddy Container Name",
            "Auto Shutdown Containers on Exit",
            "Use Docker Status Bar",
        ]

        self.editable_settings_entries = {}

        self.load_settings_from_file()
        self.AISCRIBE = self.load_aiscribe_from_file() or "AI, please transform the following conversation into a concise SOAP note. Do not assume any medical data, vital signs, or lab values. Base the note strictly on the information provided in the conversation. Ensure that the SOAP note is structured appropriately with Subjective, Objective, Assessment, and Plan sections. Strictly extract facts from the conversation. Here's the conversation:"
        self.AISCRIBE2 = self.load_aiscribe2_from_file() or "Remember, the Subjective section should reflect the patient's perspective and complaints as mentioned in the conversation. The Objective section should only include observable or measurable data from the conversation. The Assessment should be a summary of your understanding and potential diagnoses, considering the conversation's content. The Plan should outline the proposed management, strictly based on the dialogue provided. Do not add any information that did not occur and do not make assumptions. Strictly extract facts from the conversation."

        self.get_dropdown_values_and_mapping()
        self._create_settings_and_aiscribe_if_not_exist()

        MicrophoneState.load_microphone_from_settings(self)

    def get_dropdown_values_and_mapping(self):
        """
        Reads the 'options.txt' file to populate dropdown values and their mappings.

        This function attempts to read a file named 'options.txt' to extract templates
        that consist of three lines: a title, aiscribe, and aiscribe2. These templates
        are then used to populate the dropdown values and their corresponding mappings.
        If the file is not found, default values are used instead.

        :raises FileNotFoundError: If 'options.txt' is not found, a message is printed
                                and default values are used.
        """
        self.scribe_template_values = []
        self.scribe_template_mapping = {}
        try:
            with open('options.txt', 'r') as file:
                content = file.read().strip()
            templates = content.split('\n\n')
            for template in templates:
                lines = template.split('\n')
                if len(lines) == 3:
                    title, aiscribe, aiscribe2 = lines
                    self.scribe_template_values.append(title)
                    self.scribe_template_mapping[title] = (aiscribe, aiscribe2)
        except FileNotFoundError:
            print("options.txt not found, using default values.")
            # Fallback default options if file not found
            self.scribe_template_values = ["Settings Template"]
            self.scribe_template_mapping["Settings Template"] = (self.AISCRIBE, self.AISCRIBE2)

    def load_settings_from_file(self, filename='settings.txt'):
        """
        Loads settings from a JSON file.

        The settings are read from 'settings.txt'. If the file does not exist or cannot be parsed,
        default settings will be used. The method updates the instance attributes with loaded values.

        Returns:
            tuple: A tuple containing the IPs, ports, SSL settings, and API key.
        """
        try:
            with open(get_resource_path(filename), 'r') as file:
                try:
                    settings = json.load(file)
                except json.JSONDecodeError:
                    print("Error loading settings file. Using default settings.")
                    return self.OPENAI_API_KEY

                self.OPENAI_API_KEY = settings.get("openai_api_key", self.OPENAI_API_KEY)
                # self.API_STYLE = settings.get("api_style", self.API_STYLE) # FUTURE FEATURE REVISION
                loaded_editable_settings = settings.get("editable_settings", {})
                for key, value in loaded_editable_settings.items():
                    if key in self.editable_settings:
                        self.editable_settings[key] = value

                if self.editable_settings["Use Docker Status Bar"] and self.main_window is not None:
                    self.main_window.create_docker_status_bar()
                
                if self.editable_settings["Enable Scribe Template"] and self.main_window is not None:
                    self.main_window.create_scribe_template()


                return self.OPENAI_API_KEY
        except FileNotFoundError:
            print("Settings file not found. Using default settings.")
            return self.OPENAI_API_KEY

    def save_settings_to_file(self):
        """
        Saves the current settings to a JSON file.

        The settings are written to 'settings.txt'. This includes all application settings 
        such as IP addresses, ports, SSL settings, and editable settings.

        Returns:
            None
        """
        settings = {
            "openai_api_key": self.OPENAI_API_KEY,
            "editable_settings": self.editable_settings,
            # "api_style": self.API_STYLE # FUTURE FEATURE REVISION
            "app_version": self.get_application_version()
        }
        with open(get_resource_path('settings.txt'), 'w') as file:
            json.dump(settings, file)

    def save_settings(self, openai_api_key, aiscribe_text, aiscribe2_text, settings_window,
                      silence_cutoff):
        """
        Save the current settings, including IP addresses, API keys, and user-defined parameters.

        This method writes the AI Scribe text to separate text files and updates the internal state
        of the Settings instance.

        :param str openai_api_key: The OpenAI API key for authentication.
        :param str aiscribe_text: The text for the first AI Scribe.
        :param str aiscribe2_text: The text for the second AI Scribe.
        :param tk.Toplevel settings_window: The settings window instance to be destroyed after saving.
        """
        self.OPENAI_API_KEY = openai_api_key
        # self.API_STYLE = api_style

        self.editable_settings["Silence cut-off"] = silence_cutoff

        for setting, entry in self.editable_settings_entries.items():     
            value = entry.get()
            if setting in ["max_context_length", "max_length", "rep_pen_range", "top_k"]:
                value = int(value)
            self.editable_settings[setting] = value

        self.save_settings_to_file()

        self.AISCRIBE = aiscribe_text
        self.AISCRIBE2 = aiscribe2_text

        with open(get_resource_path('aiscribe.txt'), 'w') as f:
            f.write(self.AISCRIBE)
        with open(get_resource_path('aiscribe2.txt'), 'w') as f:
            f.write(self.AISCRIBE2)
      
    def load_aiscribe_from_file(self):
        """
        Load the AI Scribe text from a file.

        :returns: The AI Scribe text, or None if the file does not exist or is empty.
        :rtype: str or None
        """
        try:
            with open(get_resource_path('aiscribe.txt'), 'r') as f:
                return f.read()
        except FileNotFoundError:
            return None

    def load_aiscribe2_from_file(self):
        """
        Load the second AI Scribe text from a file.

        :returns: The second AI Scribe text, or None if the file does not exist or is empty.
        :rtype: str or None
        """
        try:
            with open(get_resource_path('aiscribe2.txt'), 'r') as f:
                return f.read()
        except FileNotFoundError:
            return None

  
    def clear_settings_file(self, settings_window):
        """
        Clears the content of settings files and closes the settings window.

        This method attempts to open and clear the contents of three text files:
        `settings.txt`, `aiscribe.txt`, and `aiscribe2.txt`. After clearing the
        files, it displays a message box to notify the user that the settings
        have been reset and closes the `settings_window`. If an error occurs
        during this process, the exception will be caught and printed.

        :param settings_window: The settings window object to be closed after resetting.
        :type settings_window: tkinter.Toplevel or similar
        :raises Exception: If there is an issue with file handling or window destruction.

        Example usage:

        """
        try:
            # Open the files and immediately close them to clear their contents.
            open(get_resource_path('settings.txt'), 'w').close()  
            open(get_resource_path('aiscribe.txt'), 'w').close()
            open(get_resource_path('aiscribe2.txt'), 'w').close()

            # Display a message box informing the user of successful reset.
            messagebox.showinfo("Settings Reset", "Settings have been reset. Please restart.")
            print("Settings file cleared.")

            # Close the settings window.
            settings_window.destroy()
        except Exception as e:
            # Print any exception that occurs during file handling or window destruction.
            print(f"Error clearing settings files: {e}")

    def get_available_models(self,endpoint=None):
        """
        Returns a list of available models for the user to choose from.

        This method returns a list of available models that can be used with the AI Scribe
        service. The list includes the default model, `gpt-4`, as well as any other models
        that may be added in the future.

        Returns:
            list: A list of available models for the user to choose from.
        """
        
        headers = {
            "Authorization": f"Bearer {self.OPENAI_API_KEY}",
            "X-API-Key": self.OPENAI_API_KEY
        }

        endpoint = endpoint or self.editable_settings_entries["Model Endpoint"].get()

        # url validate the endpoint
        if not is_valid_url(endpoint):
            print("Invalid LLM Endpoint")
            return ["Invalid LLM Endpoint", "Custom"]

        try:
            verify = not self.editable_settings["AI Server Self-Signed Certificates"]
            response = requests.get(endpoint + "/models", headers=headers, timeout=1.0, verify=verify)
            response.raise_for_status()  # Raise an error for bad responses
            models = response.json().get("data", [])  # Extract the 'data' field
            
            if not models:
                return ["No models available", "Custom"]

            available_models = [model["id"] for model in models]
            available_models.append("Custom")
            return available_models
        except requests.RequestException as e:
            # messagebox.showerror("Error", f"Failed to fetch models: {e}. Please ensure your OpenAI API key is correct.") 
            print(e)
            return ["Failed to load models", "Custom"]

    def update_models_dropdown(self, dropdown, endpoint=None):
        """
        Updates the models dropdown with the available models.

        This method fetches the available models from the AI Scribe service and updates
        the dropdown widget in the settings window with the new list of models.
        """
        if self.editable_settings_entries["Use Local LLM"].get():
            dropdown["values"] = ["gemma-2-2b-it-Q8_0.gguf"]
            dropdown.set("gemma-2-2b-it-Q8_0.gguf")
        else:
            dropdown["values"] = ["Loading models...", "Custom"]
            dropdown.set("Loading models...")
            models = self.get_available_models(endpoint=endpoint)
            dropdown["values"] = models
            if self.editable_settings["Model"] in models:
                dropdown.set(self.editable_settings["Model"])
            else:
                dropdown.set(models[0])
        

    def load_settings_preset(self, preset_name, settings_class):
        """
        Load a settings preset from a file.

        This method loads a settings preset from a JSON file with the given name.
        The settings are then applied to the application settings.

        Parameters:
            preset_name (str): The name of the settings preset to load.

        Returns:
            None
        """
        self.editable_settings["Preset"] = preset_name

        if preset_name != "Custom":
            # load the settigns from the json preset file
            self.load_settings_from_file("presets/" + preset_name + ".json")

            self.editable_settings["Preset"] = preset_name
            #close the settings window 
            settings_class.close_window()

            # save the settings to the file
            self.save_settings_to_file()

            if preset_name != "Local AI":
                messagebox.showinfo("Settings Preset", "Settings preset loaded successfully. Closing settings window. Please re-open and set respective API keys.")

                # Unload ai model if switching
                # already has safety check in unload to check if model exist.
                ModelManager.unload_model()
            else: # if is local ai
                # load the models here
                ModelManager.start_model_threaded(self, self.main_window.root)
        else:
            messagebox.showinfo("Custom Settings", "To use custom settings then please fill in the values and save them.")

    def set_main_window(self, window):
        """
        Set the main window instance for the settings.

        This method sets the main window instance for the settings class, allowing
        the settings to interact with the main window when necessary.

        Parameters:
            window (MainWindow): The main window instance to set.
        """
        self.main_window = window

    def load_or_unload_model(self, old_model, new_model, old_use_local_llm, new_use_local_llm, old_architecture, new_architecture):
        # Check if old model and new model are different if they are reload and make sure new model is checked.
        if old_model != new_model and new_use_local_llm == 1:
            ModelManager.unload_model()
            ModelManager.start_model_threaded(self, self.main_window.root)

        # Load the model if check box is now selected
        if old_use_local_llm == 0 and new_use_local_llm == 1:
            ModelManager.start_model_threaded(self, self.main_window.root)

        # Check if Local LLM was on and if turned off unload model.abs
        if old_use_local_llm == 1 and new_use_local_llm == 0:
            ModelManager.unload_model()

        if old_architecture != new_architecture and new_use_local_llm == 1:
            ModelManager.unload_model()
            ModelManager.start_model_threaded(self, self.main_window.root)

    def _create_settings_and_aiscribe_if_not_exist(self):
        if not os.path.exists(get_resource_path('settings.txt')):
            print("Settings file not found. Creating default settings file.")
            self.save_settings_to_file()
        if not os.path.exists(get_resource_path('aiscribe.txt')):
            print("AIScribe file not found. Creating default AIScribe file.")
            with open(get_resource_path('aiscribe.txt'), 'w') as f:
                f.write(self.AISCRIBE)
        if not os.path.exists(get_resource_path('aiscribe2.txt')):
            print("AIScribe2 file not found. Creating default AIScribe2 file.")
            with open(get_resource_path('aiscribe2.txt'), 'w') as f:
                f.write(self.AISCRIBE2)

    def get_available_architectures(self):
        """
        Returns a list of available architectures for the user to choose from.

        Based on the install state files in _internal folder

        Files must be named CPU_INSTALL or NVIDIA_INSTALL

        Returns:
            list: A list of available architectures for the user to choose from.
        """
        architectures = [Architectures.CPU.label]  # CPU is always available as fallback

        # Check for NVIDIA support
        if os.path.isfile(get_file_path(self.STATE_FILES_DIR, self.NVIDIA_INSTALL_FILE)):
            architectures.append(Architectures.CUDA.label)

        return architectures

    def update_whisper_model(self):
        # save the old whisper model to compare with the new model later
        old_local_whisper = self.editable_settings[SettingsKeys.LOCAL_WHISPER.value]
        old_whisper_architecture = self.editable_settings[SettingsKeys.WHISPER_ARCHITECTURE.value]
        old_model = self.editable_settings["Whisper Model"]
        old_cpu_count = self.editable_settings[SettingsKeys.WHISPER_CPU_COUNT.value]
        old_compute_type = self.editable_settings[SettingsKeys.WHISPER_COMPUTE_TYPE.value]

        # loading the model after the window is closed to prevent the window from freezing
        # if Local Whisper is selected, compare the old model with the new model and reload the model if it has changed
        if self.editable_settings[SettingsKeys.LOCAL_WHISPER.value] and (
                old_local_whisper != self.editable_settings_entries[SettingsKeys.LOCAL_WHISPER.value].get() or 
                old_model != self.editable_settings_entries["Whisper Model"].get() or 
                old_whisper_architecture != self.editable_settings_entries[SettingsKeys.WHISPER_ARCHITECTURE.value].get() or 
                old_cpu_count != self.editable_settings_entries[SettingsKeys.WHISPER_CPU_COUNT.value].get() or
                old_compute_type != self.editable_settings_entries[SettingsKeys.WHISPER_COMPUTE_TYPE.value].get()):
            self.main_window.root.event_generate("<<LoadSttModel>>")

    def get_application_version(self):
        version_str = "vx.x.x.alpha"
        try:
            with open(get_file_path('__version__'), 'r') as file:
                version_str = file.read().strip()
        except Exception as e:
            print(f"Error loading version file ({type(e).__name__}). {e}")
        finally:
            return version_str<|MERGE_RESOLUTION|>--- conflicted
+++ resolved
@@ -36,18 +36,11 @@
     WHISPER_ENDPOINT = "Speech2Text (Whisper) Endpoint"
     WHISPER_SERVER_API_KEY = "Speech2Text (Whisper) API Key"
     WHISPER_ARCHITECTURE = "Speech2Text (Whisper) Architecture"
-<<<<<<< HEAD
-    WHISPER_CPU_COUNT = "Speech2Text (Whisper) CPU Thread Count"
-    WHISPER_COMPUTE_TYPE = "Speech2Text (Whisper) Compute Type"
-    WHISPER_BEAM_SIZE = "Speech2Text (Whisper) Beam Size"
-    WHISPER_VAD_FILTER = "Use Speech2Text (Whisper) VAD Filter"
-    AUDIO_PROCESSING_TIMEOUT_LENGTH = "Audio Processing Timeout (seconds)"
-=======
     WHISPER_CPU_COUNT = "Whisper CPU Thread Count (Experimental)"
     WHISPER_COMPUTE_TYPE = "Whisper Compute Type (Experimental)"
     WHISPER_BEAM_SIZE = "Whisper Beam Size (Experimental)"
     WHISPER_VAD_FILTER = "Use Whisper VAD Filter (Experimental)"
->>>>>>> b5156bd0
+    AUDIO_PROCESSING_TIMEOUT_LENGTH = "Audio Processing Timeout (seconds)"
 
 
 class Architectures(Enum):
