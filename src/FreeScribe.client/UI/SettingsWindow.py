"""
application_settings.py

This software is released under the AGPL-3.0 license
Copyright (c) 2023-2024 Braedon Hendy

Further updates and packaging added in 2024 through the ClinicianFOCUS initiative, 
a collaboration with Dr. Braedon Hendy and Conestoga College Institute of Applied 
Learning and Technology as part of the CNERG+ applied research project, 
Unburdening Primary Healthcare: An Open-Source AI Clinician Partner Platform". 
Prof. Michael Yingbull (PI), Dr. Braedon Hendy (Partner), 
and Research Students - Software Developer Alex Simko, Pemba Sherpa (F24), and Naitik Patel.

This module contains the ApplicationSettings class, which manages the settings for an
application that involves audio processing and external API interactions, including
WhisperAudio, and OpenAI services.

"""

import json
import os
import tkinter as tk
from tkinter import messagebox
import requests

from UI.SettingsConstant import SettingsKeys, Architectures, FeatureToggle
from utils.file_utils import get_resource_path, get_file_path
from utils.utils import get_application_version
from Model import ModelManager
from utils.ip_utils import is_valid_url
import multiprocessing

<<<<<<< HEAD
class SettingsKeys(Enum):
    LOCAL_WHISPER = "Built-in Speech2Text"
    LOCAL_WHISPER_MODEL = "Whisper Model"
    WHISPER_ENDPOINT = "Speech2Text (Whisper) Endpoint"
    WHISPER_SERVER_API_KEY = "Speech2Text (Whisper) API Key"
    WHISPER_REAL_TIME = "Real Time Speech Transcription"
    WHISPER_MODEL = "Built-in Speech2Text Model"
    WHISPER_ARCHITECTURE = "Built-in Speech2Text Architecture"
    WHISPER_CPU_COUNT = "Whisper CPU Thread Count (Experimental)"
    WHISPER_COMPUTE_TYPE = "Whisper Compute Type (Experimental)"
    WHISPER_BEAM_SIZE = "Whisper Beam Size (Experimental)"
    WHISPER_VAD_FILTER = "Use Whisper VAD Filter (Experimental)"
    AUDIO_PROCESSING_TIMEOUT_LENGTH = "Audio Processing Timeout (seconds)"
    SILERO_SPEECH_THRESHOLD = "Silero Speech Threshold"
    USE_TRANSLATE_TASK = "Translate Speech to English Text"
    WHISPER_LANGUAGE_CODE = "Whisper Language Code"
    S2T_SELF_SIGNED_CERT = "S2T Server Self-Signed Certificates"
    LLM_ARCHITECTURE = "Built-in AI Architecture"
    USE_PRESCREEN_AI_INPUT = "Use Pre-Screen AI Input"
    LOCAL_LLM = "Built-in AI Processing"
    LOCAL_LLM_MODEL = "AI Model"
    LLM_ENDPOINT = "AI Server Endpoint"
    LLM_SERVER_API_KEY = "AI Server API Key"

class Architectures(Enum):
    CPU = ("CPU", "cpu")
    CUDA = ("CUDA (Nvidia GPU)", "cuda")

    @property
    def label(self):
        return self._value_[0]

    @property
    def architecture_value(self):
        return self._value_[1]



class FeatureToggle:
    DOCKER_SETTINGS_TAB = False
    DOCKER_STATUS_BAR = False
    POST_PROCESSING = False
    PRE_PROCESSING = False
=======
>>>>>>> b5aa7639

class SettingsWindow():
    """
    Manages application settings related to audio processing and external API services.

    Attributes
    ----------
    OPENAI_API_KEY : str
        The API key for OpenAI integration.
    AISCRIBE : str
        Placeholder for the first AI Scribe settings.
    AISCRIBE2 : str
        Placeholder for the second AI Scribe settings.
    # API_STYLE : str FUTURE FEATURE REVISION
    #     The API style to be used (default is 'OpenAI'). FUTURE FEATURE

    editable_settings : dict
        A dictionary containing user-editable settings such as model parameters, audio 
        settings, and real-time processing configurations.
    
    Methods
    -------
    load_settings_from_file():
        Loads settings from a JSON file and updates the internal state.
    save_settings_to_file():
        Saves the current settings to a JSON file.
    save_settings(openai_api_key, aiscribe_text, aiscribe2_text, 
                  settings_window):
        Saves the current settings, including API keys, IP addresses, and user-defined parameters.
    load_aiscribe_from_file():
        Loads the first AI Scribe text from a file.
    load_aiscribe2_from_file():
        Loads the second AI Scribe text from a file.
    clear_settings_file(settings_window):
        Clears the content of settings files and closes the settings window.
    """

    CPU_INSTALL_FILE = "CPU_INSTALL.txt"
    NVIDIA_INSTALL_FILE = "NVIDIA_INSTALL.txt"
    STATE_FILES_DIR = "install_state"
    DEFAULT_WHISPER_ARCHITECTURE = Architectures.CPU.architecture_value
    DEFAULT_LLM_ARCHITECTURE = Architectures.CPU.architecture_value
    AUTO_DETECT_LANGUAGE_CODES = ["", "auto", "Auto Detect", "None", "None (Auto Detect)"]

    DEFAULT_SETTINGS_TABLE = {
            SettingsKeys.LOCAL_LLM_MODEL.value: "gemma2:2b-instruct-q8_0",
            SettingsKeys.LLM_ENDPOINT.value: "https://localhost:3334/v1",
            SettingsKeys.LOCAL_LLM.value: True,
            SettingsKeys.LLM_ARCHITECTURE.value: DEFAULT_LLM_ARCHITECTURE,
            "use_story": False,
            "use_memory": False,
            "use_authors_note": False,
            "use_world_info": False,
            "max_context_length": 5000,
            "max_length": 400,
            "rep_pen": 1.1,
            "rep_pen_range": 5000,
            "rep_pen_slope": 0.7,
            "temperature": 0.1,
            "tfs": 0.97,
            "top_a": 0.8,
            "top_k": 30,
            "top_p": 0.4,
            "typical": 0.19,
            "sampler_order": "[6, 0, 1, 3, 4, 2, 5]",
            "singleline": False,
            "frmttriminc": False,
            "frmtrmblln": False,
            "best_of": 2,
            "Use best_of": False,
            SettingsKeys.LOCAL_WHISPER.value: True,
            SettingsKeys.WHISPER_ENDPOINT.value: "https://localhost:2224/whisperaudio",
            SettingsKeys.WHISPER_SERVER_API_KEY.value: "",
            SettingsKeys.WHISPER_ARCHITECTURE.value: DEFAULT_WHISPER_ARCHITECTURE,
            SettingsKeys.WHISPER_BEAM_SIZE.value: 5,
            SettingsKeys.WHISPER_CPU_COUNT.value: multiprocessing.cpu_count(),
            SettingsKeys.WHISPER_VAD_FILTER.value: False,
            SettingsKeys.WHISPER_COMPUTE_TYPE.value: "float16",
            SettingsKeys.WHISPER_MODEL.value: "medium",
            "Current Mic": "None",
            SettingsKeys.WHISPER_REAL_TIME.value: True,
            "Real Time Audio Length": 10,
            "Real Time Silence Length": 1,
            "Silence cut-off": 0.035,
            "LLM Container Name": "ollama",
            "LLM Caddy Container Name": "caddy-ollama",
            "LLM Authentication Container Name": "authentication-ollama",
            "Whisper Container Name": "speech-container",
            "Whisper Caddy Container Name": "caddy",
            "Auto Shutdown Containers on Exit": True,
            "Use Docker Status Bar": False,
            "Show Welcome Message": True,
            "Enable Scribe Template": False,
            "Use Pre-Processing": FeatureToggle.PRE_PROCESSING,
            "Use Post-Processing": FeatureToggle.POST_PROCESSING,
            "AI Server Self-Signed Certificates": False,
            SettingsKeys.S2T_SELF_SIGNED_CERT.value: False,
            "Pre-Processing": "Please break down the conversation into a list of facts. Take the conversation and transform it to a easy to read list:\n\n",
            "Post-Processing": "\n\nUsing the provided list of facts, review the SOAP note for accuracy. Verify that all details align with the information provided in the list of facts and ensure consistency throughout. Update or adjust the SOAP note as necessary to reflect the listed facts without offering opinions or subjective commentary. Ensure that the revised note excludes a \"Notes\" section and does not include a header for the SOAP note. Provide the revised note after making any necessary corrections.",
            "Show Scrub PHI": False,
            SettingsKeys.AUDIO_PROCESSING_TIMEOUT_LENGTH.value: 180,
            SettingsKeys.SILERO_SPEECH_THRESHOLD.value: 0.5,
            SettingsKeys.USE_TRANSLATE_TASK.value: False,
            SettingsKeys.WHISPER_LANGUAGE_CODE.value: "None (Auto Detect)",
            SettingsKeys.USE_PRESCREEN_AI_INPUT.value: True,
        }

    def __init__(self):
        """Initializes the ApplicationSettings with default values."""


        self.OPENAI_API_KEY = "None"
        # self.API_STYLE = "OpenAI" # FUTURE FEATURE REVISION
        self.main_window = None
        self.scribe_template_values = []
        self.scribe_template_mapping = {}

        
        self.general_settings = [
            "Show Welcome Message",
            "Show Scrub PHI"
        ]

        self.whisper_settings = [
            "BlankSpace", # Represents the SettingsKeys.LOCAL_WHISPER.value checkbox that is manually placed
            SettingsKeys.WHISPER_REAL_TIME.value,
            "BlankSpace", # Represents the model dropdown that is manually placed
            "BlankSpace", # Represents the mic dropdown
            SettingsKeys.WHISPER_ENDPOINT.value,
            SettingsKeys.WHISPER_SERVER_API_KEY.value,
            "BlankSpace", # Represents the architecture dropdown that is manually placed
            SettingsKeys.S2T_SELF_SIGNED_CERT.value,
        ]

        self.llm_settings = [
            SettingsKeys.LLM_ENDPOINT.value,
            "AI Server Self-Signed Certificates",
        ]

        self.adv_ai_settings = [
            ##############################################################################################
            # Stuff that is commented is related to KobolodCPP API and not used in the current version   #
            # Maybe use it in the future? commented out for now, goes hand in hand with API style        #
            ##############################################################################################

            # "use_story",
            # "use_memory",
            # "use_authors_note",
            # "use_world_info",
            # "Use best_of",
            # "best_of",
            # "max_context_length",
            # "max_length",
            # "rep_pen",
            # "rep_pen_range",
            # "rep_pen_slope",
            "temperature",
            "tfs",
            # "top_a",
            "top_k",
            "top_p",
            # "typical",
            # "sampler_order",
            # "singleline",
            # "frmttriminc",
            # "frmtrmblln",
        ]

        self.adv_whisper_settings = [
            # "Real Time Audio Length",
            # "BlankSpace", # Represents the whisper cuttoff
            SettingsKeys.WHISPER_BEAM_SIZE.value,
            SettingsKeys.WHISPER_CPU_COUNT.value,
            SettingsKeys.WHISPER_VAD_FILTER.value,
            SettingsKeys.WHISPER_COMPUTE_TYPE.value,
            # left out for now, dont need users tinkering and default is good and tested.
            # SettingsKeys.SILERO_SPEECH_THRESHOLD.value, 
            SettingsKeys.USE_TRANSLATE_TASK.value,
            SettingsKeys.WHISPER_LANGUAGE_CODE.value,
            SettingsKeys.USE_PRESCREEN_AI_INPUT.value,
        ]


        self.adv_general_settings = [
            # "Enable Scribe Template", # Uncomment if you want to implement the feature right now removed as it doesn't have a real structured implementation
            SettingsKeys.AUDIO_PROCESSING_TIMEOUT_LENGTH.value,
        ]

        self.editable_settings = SettingsWindow.DEFAULT_SETTINGS_TABLE

        self.docker_settings = [
            "LLM Container Name",
            "LLM Caddy Container Name",
            "LLM Authentication Container Name",
            "Whisper Container Name",
            "Whisper Caddy Container Name",
            "Auto Shutdown Containers on Exit",
            "Use Docker Status Bar",
        ]
        # saves newest value, but not saved to config file yet
        self.editable_settings_entries = {}
        self.load_settings_from_file()
        self.AISCRIBE = self.load_aiscribe_from_file() or "AI, please transform the following conversation into a concise SOAP note. Do not assume any medical data, vital signs, or lab values. Base the note strictly on the information provided in the conversation. Ensure that the SOAP note is structured appropriately with Subjective, Objective, Assessment, and Plan sections. Strictly extract facts from the conversation. Here's the conversation:"
        self.AISCRIBE2 = self.load_aiscribe2_from_file() or "Remember, the Subjective section should reflect the patient's perspective and complaints as mentioned in the conversation. The Objective section should only include observable or measurable data from the conversation. The Assessment should be a summary of your understanding and potential diagnoses, considering the conversation's content. The Plan should outline the proposed management, strictly based on the dialogue provided. Do not add any information that did not occur and do not make assumptions. Strictly extract facts from the conversation."
        self.get_dropdown_values_and_mapping()
        self._create_settings_and_aiscribe_if_not_exist()    
        
    def get_dropdown_values_and_mapping(self):
        """
        Reads the 'options.txt' file to populate dropdown values and their mappings.

        This function attempts to read a file named 'options.txt' to extract templates
        that consist of three lines: a title, aiscribe, and aiscribe2. These templates
        are then used to populate the dropdown values and their corresponding mappings.
        If the file is not found, default values are used instead.

        :raises FileNotFoundError: If 'options.txt' is not found, a message is printed
                                and default values are used.
        """
        self.scribe_template_values = []
        self.scribe_template_mapping = {}
        try:
            with open('options.txt', 'r') as file:
                content = file.read().strip()
            templates = content.split('\n\n')
            for template in templates:
                lines = template.split('\n')
                if len(lines) == 3:
                    title, aiscribe, aiscribe2 = lines
                    self.scribe_template_values.append(title)
                    self.scribe_template_mapping[title] = (aiscribe, aiscribe2)
        except FileNotFoundError:
            print("options.txt not found, using default values.")
            # Fallback default options if file not found
            self.scribe_template_values = ["Settings Template"]
            self.scribe_template_mapping["Settings Template"] = (self.AISCRIBE, self.AISCRIBE2)

    def load_settings_from_file(self, filename='settings.txt'):
        """
        Loads settings from a JSON file.

        The settings are read from 'settings.txt'. If the file does not exist or cannot be parsed,
        default settings will be used. The method updates the instance attributes with loaded values.

        Returns:
            tuple: A tuple containing the IPs, ports, SSL settings, and API key.
        """
        try:
            with open(get_resource_path(filename), 'r') as file:
                try:
                    settings = json.load(file)
                except json.JSONDecodeError:
                    print("Error loading settings file. Using default settings.")
                    return self.OPENAI_API_KEY

                self.OPENAI_API_KEY = settings.get("openai_api_key", self.OPENAI_API_KEY)
                # self.API_STYLE = settings.get("api_style", self.API_STYLE) # FUTURE FEATURE REVISION
                loaded_editable_settings = settings.get("editable_settings", {})
                for key, value in loaded_editable_settings.items():
                    if key in self.editable_settings:
                        self.editable_settings[key] = value

                if self.editable_settings["Use Docker Status Bar"] and self.main_window is not None:
                    self.main_window.create_docker_status_bar()
                
                if self.editable_settings["Enable Scribe Template"] and self.main_window is not None:
                    self.main_window.create_scribe_template()


                return self.OPENAI_API_KEY
        except FileNotFoundError:
            print("Settings file not found. Using default settings.")
            return self.OPENAI_API_KEY

    def save_settings_to_file(self):
        """
        Saves the current settings to a JSON file.

        The settings are written to 'settings.txt'. This includes all application settings 
        such as IP addresses, ports, SSL settings, and editable settings.

        Returns:
            None
        """
        settings = {
            "openai_api_key": self.OPENAI_API_KEY,
            "editable_settings": self.editable_settings,
            # "api_style": self.API_STYLE # FUTURE FEATURE REVISION
            "app_version": get_application_version()
        }
        with open(get_resource_path('settings.txt'), 'w') as file:
            json.dump(settings, file)

    def save_settings(self, openai_api_key, aiscribe_text, aiscribe2_text, settings_window,
                    silence_cutoff):
        """
        Save the current settings, including IP addresses, API keys, and user-defined parameters.

        This method writes the AI Scribe text to separate text files and updates the internal state
        of the Settings instance.

        :param str openai_api_key: The OpenAI API key for authentication.
        :param str aiscribe_text: The text for the first AI Scribe.
        :param str aiscribe2_text: The text for the second AI Scribe.
        :param tk.Toplevel settings_window: The settings window instance to be destroyed after saving.
        """
        self.OPENAI_API_KEY = openai_api_key
        # self.API_STYLE = api_style

        self.editable_settings["Silence cut-off"] = silence_cutoff

        for setting, entry in self.editable_settings_entries.items():     
            value = entry.get()
            if setting in ["max_context_length", "max_length", "rep_pen_range", "top_k"]:
                value = int(value)
            self.editable_settings[setting] = value

        self.save_settings_to_file()

        self.AISCRIBE = aiscribe_text
        self.AISCRIBE2 = aiscribe2_text

        with open(get_resource_path('aiscribe.txt'), 'w') as f:
            f.write(self.AISCRIBE)
        with open(get_resource_path('aiscribe2.txt'), 'w') as f:
            f.write(self.AISCRIBE2)

    def load_aiscribe_from_file(self):
        """
        Load the AI Scribe text from a file.

        :returns: The AI Scribe text, or None if the file does not exist or is empty.
        :rtype: str or None
        """
        try:
            with open(get_resource_path('aiscribe.txt'), 'r') as f:
                return f.read()
        except FileNotFoundError:
            return None

    def load_aiscribe2_from_file(self):
        """
        Load the second AI Scribe text from a file.

        :returns: The second AI Scribe text, or None if the file does not exist or is empty.
        :rtype: str or None
        """
        try:
            with open(get_resource_path('aiscribe2.txt'), 'r') as f:
                return f.read()
        except FileNotFoundError:
            return None

    def __clear_settings_file(self):
        """
        Clears the content of settings files and closes the settings window.
        """
        # Open the files and immediately close them to clear their contents.
        open(get_resource_path('settings.txt'), 'w').close()  
        open(get_resource_path('aiscribe.txt'), 'w').close()
        open(get_resource_path('aiscribe2.txt'), 'w').close()
        print("Settings file cleared.")

    def __keep_network_clear_settings(self):
        """
        Clears the content of settings files while maintaining network settings.
        Such as API keys and endpoints.
        This method is intended for internal use only.
        """
        # Keep the network settings and clear the rest
        settings_to_keep = {
            SettingsKeys.LLM_ENDPOINT.value: self.editable_settings[SettingsKeys.LLM_ENDPOINT.value],
            "AI Server Self-Signed Certificates": self.editable_settings["AI Server Self-Signed Certificates"],
            SettingsKeys.LOCAL_LLM.value: self.editable_settings[SettingsKeys.LOCAL_LLM.value],
            SettingsKeys.LOCAL_WHISPER.value: self.editable_settings[SettingsKeys.LOCAL_WHISPER.value],
            SettingsKeys.WHISPER_ENDPOINT.value: self.editable_settings[SettingsKeys.WHISPER_ENDPOINT.value],
            SettingsKeys.WHISPER_SERVER_API_KEY.value: self.editable_settings[SettingsKeys.WHISPER_SERVER_API_KEY.value],
            SettingsKeys.S2T_SELF_SIGNED_CERT.value: self.editable_settings[SettingsKeys.S2T_SELF_SIGNED_CERT.value],

        }
        
        # reset to defaults
        self.editable_settings = SettingsWindow.DEFAULT_SETTINGS_TABLE
        
        # Clear the AI scribe stuff to and empty the settings file
        self.__clear_settings_file()

        # Update the settings with the network settings
        self.editable_settings.update(settings_to_keep)
        print("Settings file cleared except network settings.")

        # Save the settings to file
        self.save_settings_to_file()

    def clear_settings_file(self, settings_window, keep_network_settings=False):
        """
        Clears the content of settings files and closes the settings window.

        This method attempts to open and clear the contents of three text files:
        `settings.txt`, `aiscribe.txt`, and `aiscribe2.txt`. After clearing the
        files, it displays a message box to notify the user that the settings
        have been reset and closes the `settings_window`. If an error occurs
        during this process, the exception will be caught and printed.

        :param settings_window: The settings window object to be closed after resetting.
        :type settings_window: tkinter.Toplevel or similar
        :raises Exception: If there is an issue with file handling or window destruction.

        Example usage:

        """
        try:
            if keep_network_settings:
                self.__keep_network_clear_settings()
            else:
                self.__clear_settings_file()

            # Display a message box informing the user of successful reset.
            messagebox.showinfo("Settings Reset", "Settings have been reset. Please restart application. Unexpected behaviour may occur if you continue using the application.")

            # Close the settings window.
            settings_window.destroy()
        except Exception as e:
            # Print any exception that occurs during file handling or window destruction.
            print(f"Error clearing settings files: {e}")
            messagebox.showerror("Error", "An error occurred while clearing settings. Please try again.")

    def get_available_models(self,endpoint=None):
        """
        Returns a list of available models for the user to choose from.

        This method returns a list of available models that can be used with the AI Scribe
        service. The list includes the default model, `gpt-4`, as well as any other models
        that may be added in the future.

        Returns:
            list: A list of available models for the user to choose from.
        """
        
        headers = {
            "Authorization": f"Bearer {self.OPENAI_API_KEY}",
            "X-API-Key": self.OPENAI_API_KEY
        }

        endpoint = endpoint or self.editable_settings_entries[SettingsKeys.LLM_ENDPOINT.value].get()

        # url validate the endpoint
        if not is_valid_url(endpoint):
            print("Invalid LLM Endpoint")
            return ["Invalid LLM Endpoint", "Custom"]

        try:
            verify = not self.editable_settings["AI Server Self-Signed Certificates"]
            response = requests.get(endpoint + "/models", headers=headers, timeout=1.0, verify=verify)
            response.raise_for_status()  # Raise an error for bad responses
            models = response.json().get("data", [])  # Extract the 'data' field
            
            if not models:
                return ["No models available", "Custom"]

            available_models = [model["id"] for model in models]
            available_models.append("Custom")
            return available_models
        except requests.RequestException as e:
            # messagebox.showerror("Error", f"Failed to fetch models: {e}. Please ensure your OpenAI API key is correct.") 
            print(e)
            return ["Failed to load models", "Custom"]

    def update_models_dropdown(self, dropdown, endpoint=None):
        """
        Updates the models dropdown with the available models.

        This method fetches the available models from the AI Scribe service and updates
        the dropdown widget in the settings window with the new list of models.
        """
        if self.editable_settings_entries[SettingsKeys.LOCAL_LLM.value].get():
            dropdown["values"] = ["gemma-2-2b-it-Q8_0.gguf"]
            dropdown.set("gemma-2-2b-it-Q8_0.gguf")
        else:
            dropdown["values"] = ["Loading models...", "Custom"]
            dropdown.set("Loading models...")
            models = self.get_available_models(endpoint=endpoint)
            dropdown["values"] = models
            if self.editable_settings[SettingsKeys.LOCAL_LLM_MODEL.value] in models:
                dropdown.set(self.editable_settings[SettingsKeys.LOCAL_LLM_MODEL.value])
            else:
                dropdown.set(models[0])
        
    def set_main_window(self, window):
        """
        Set the main window instance for the settings.

        This method sets the main window instance for the settings class, allowing
        the settings to interact with the main window when necessary.

        Parameters:
            window (MainWindow): The main window instance to set.
        """
        self.main_window = window

    def load_or_unload_model(self, old_model, new_model, old_use_local_llm, new_use_local_llm, old_architecture, new_architecture):
        # Check if old model and new model are different if they are reload and make sure new model is checked.
        if old_model != new_model and new_use_local_llm == 1:
            ModelManager.unload_model()
            ModelManager.start_model_threaded(self, self.main_window.root)

        # Load the model if check box is now selected
        if old_use_local_llm == 0 and new_use_local_llm == 1:
            ModelManager.start_model_threaded(self, self.main_window.root)

        # Check if Local LLM was on and if turned off unload model.abs
        if old_use_local_llm == 1 and new_use_local_llm == 0:
            ModelManager.unload_model()

        if old_architecture != new_architecture and new_use_local_llm == 1:
            ModelManager.unload_model()
            ModelManager.start_model_threaded(self, self.main_window.root)

    def _create_settings_and_aiscribe_if_not_exist(self):
        """
        Create the settings and AI Scribe files if they do not exist.
        """
        if not os.path.exists(get_resource_path('settings.txt')):
            architectures = self.get_available_architectures()
            
            # If CUDA is available, set it as the default architecture to save in settings
            if Architectures.CUDA.label in architectures:
                print("Settings file not found. Creating default settings file with CUDA architecture.")
                self.editable_settings[SettingsKeys.WHISPER_ARCHITECTURE.value] = Architectures.CUDA.label
                self.editable_settings[SettingsKeys.LLM_ARCHITECTURE.value] = Architectures.CUDA.label
            else:
                print("Settings file not found. Creating default settings file.")

            self.save_settings_to_file()
        if not os.path.exists(get_resource_path('aiscribe.txt')):
            print("AIScribe file not found. Creating default AIScribe file.")
            with open(get_resource_path('aiscribe.txt'), 'w') as f:
                f.write(self.AISCRIBE)
        if not os.path.exists(get_resource_path('aiscribe2.txt')):
            print("AIScribe2 file not found. Creating default AIScribe2 file.")
            with open(get_resource_path('aiscribe2.txt'), 'w') as f:
                f.write(self.AISCRIBE2)

    def get_available_architectures(self):
        """
        Returns a list of available architectures for the user to choose from.

        Based on the install state files in _internal folder

        Files must be named CPU_INSTALL or NVIDIA_INSTALL

        Returns:
            list: A list of available architectures for the user to choose from.
        """
        architectures = [Architectures.CPU.label]  # CPU is always available as fallback

        # Check for NVIDIA support
        if os.path.isfile(get_file_path(self.STATE_FILES_DIR, self.NVIDIA_INSTALL_FILE)):
            architectures.append(Architectures.CUDA.label)

        return architectures

    def update_whisper_model(self):
        # save the old whisper model to compare with the new model later
        old_local_whisper = self.editable_settings[SettingsKeys.LOCAL_WHISPER.value]
        old_whisper_architecture = self.editable_settings[SettingsKeys.WHISPER_ARCHITECTURE.value]
        old_model = self.editable_settings[SettingsKeys.WHISPER_MODEL.value]
        old_cpu_count = self.editable_settings[SettingsKeys.WHISPER_CPU_COUNT.value]
        old_compute_type = self.editable_settings[SettingsKeys.WHISPER_COMPUTE_TYPE.value]

        # loading the model after the window is closed to prevent the window from freezing
        # if Local Whisper is selected, compare the old model with the new model and reload the model if it has changed
<<<<<<< HEAD
        # if switched from remote to local whisper
        if not old_local_whisper and self.editable_settings_entries[SettingsKeys.LOCAL_WHISPER.value].get():
            return True
        # new settings of LOCAL_WHISPER should be True, or we can skip reloading
        if self.editable_settings_entries[SettingsKeys.LOCAL_WHISPER.value].get() and (
                old_model != self.editable_settings_entries[SettingsKeys.WHISPER_MODEL.value].get() or
                old_whisper_architecture != self.editable_settings_entries[SettingsKeys.WHISPER_ARCHITECTURE.value].get() or
=======
        if self.editable_settings[SettingsKeys.LOCAL_WHISPER.value] and (
                old_local_whisper != self.editable_settings_entries[SettingsKeys.LOCAL_WHISPER.value].get() or
                old_model != self.editable_settings_entries[SettingsKeys.WHISPER_MODEL.value].get() or
                old_whisper_architecture != self.editable_settings_entries[
                    SettingsKeys.WHISPER_ARCHITECTURE.value].get() or
>>>>>>> b5aa7639
                old_cpu_count != self.editable_settings_entries[SettingsKeys.WHISPER_CPU_COUNT.value].get() or
                old_compute_type != self.editable_settings_entries[SettingsKeys.WHISPER_COMPUTE_TYPE.value].get()
        ):
            return True
        return False<|MERGE_RESOLUTION|>--- conflicted
+++ resolved
@@ -30,52 +30,6 @@
 from utils.ip_utils import is_valid_url
 import multiprocessing
 
-<<<<<<< HEAD
-class SettingsKeys(Enum):
-    LOCAL_WHISPER = "Built-in Speech2Text"
-    LOCAL_WHISPER_MODEL = "Whisper Model"
-    WHISPER_ENDPOINT = "Speech2Text (Whisper) Endpoint"
-    WHISPER_SERVER_API_KEY = "Speech2Text (Whisper) API Key"
-    WHISPER_REAL_TIME = "Real Time Speech Transcription"
-    WHISPER_MODEL = "Built-in Speech2Text Model"
-    WHISPER_ARCHITECTURE = "Built-in Speech2Text Architecture"
-    WHISPER_CPU_COUNT = "Whisper CPU Thread Count (Experimental)"
-    WHISPER_COMPUTE_TYPE = "Whisper Compute Type (Experimental)"
-    WHISPER_BEAM_SIZE = "Whisper Beam Size (Experimental)"
-    WHISPER_VAD_FILTER = "Use Whisper VAD Filter (Experimental)"
-    AUDIO_PROCESSING_TIMEOUT_LENGTH = "Audio Processing Timeout (seconds)"
-    SILERO_SPEECH_THRESHOLD = "Silero Speech Threshold"
-    USE_TRANSLATE_TASK = "Translate Speech to English Text"
-    WHISPER_LANGUAGE_CODE = "Whisper Language Code"
-    S2T_SELF_SIGNED_CERT = "S2T Server Self-Signed Certificates"
-    LLM_ARCHITECTURE = "Built-in AI Architecture"
-    USE_PRESCREEN_AI_INPUT = "Use Pre-Screen AI Input"
-    LOCAL_LLM = "Built-in AI Processing"
-    LOCAL_LLM_MODEL = "AI Model"
-    LLM_ENDPOINT = "AI Server Endpoint"
-    LLM_SERVER_API_KEY = "AI Server API Key"
-
-class Architectures(Enum):
-    CPU = ("CPU", "cpu")
-    CUDA = ("CUDA (Nvidia GPU)", "cuda")
-
-    @property
-    def label(self):
-        return self._value_[0]
-
-    @property
-    def architecture_value(self):
-        return self._value_[1]
-
-
-
-class FeatureToggle:
-    DOCKER_SETTINGS_TAB = False
-    DOCKER_STATUS_BAR = False
-    POST_PROCESSING = False
-    PRE_PROCESSING = False
-=======
->>>>>>> b5aa7639
 
 class SettingsWindow():
     """
@@ -648,7 +602,6 @@
 
         # loading the model after the window is closed to prevent the window from freezing
         # if Local Whisper is selected, compare the old model with the new model and reload the model if it has changed
-<<<<<<< HEAD
         # if switched from remote to local whisper
         if not old_local_whisper and self.editable_settings_entries[SettingsKeys.LOCAL_WHISPER.value].get():
             return True
@@ -656,13 +609,6 @@
         if self.editable_settings_entries[SettingsKeys.LOCAL_WHISPER.value].get() and (
                 old_model != self.editable_settings_entries[SettingsKeys.WHISPER_MODEL.value].get() or
                 old_whisper_architecture != self.editable_settings_entries[SettingsKeys.WHISPER_ARCHITECTURE.value].get() or
-=======
-        if self.editable_settings[SettingsKeys.LOCAL_WHISPER.value] and (
-                old_local_whisper != self.editable_settings_entries[SettingsKeys.LOCAL_WHISPER.value].get() or
-                old_model != self.editable_settings_entries[SettingsKeys.WHISPER_MODEL.value].get() or
-                old_whisper_architecture != self.editable_settings_entries[
-                    SettingsKeys.WHISPER_ARCHITECTURE.value].get() or
->>>>>>> b5aa7639
                 old_cpu_count != self.editable_settings_entries[SettingsKeys.WHISPER_CPU_COUNT.value].get() or
                 old_compute_type != self.editable_settings_entries[SettingsKeys.WHISPER_COMPUTE_TYPE.value].get()
         ):
