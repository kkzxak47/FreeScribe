from llama_cpp import Llama
import os
from typing import Optional, Dict, Any
import threading
from UI.LoadingWindow import LoadingWindow
import tkinter.messagebox as messagebox
from UI.SettingsConstant import SettingsKeys, DEFAULT_CONTEXT_WINDOW_SIZE
<<<<<<< HEAD
from utils.log_config import logger
=======
from enum import Enum

class ModelStatus(Enum):
    """
    Enum class for model loading status.
    """
    ERROR = 1
>>>>>>> d04667d8


class Model:
    """
    Model class for handling GPU-accelerated text generation using the Llama library.

    This class provides an interface to initialize a language model with specific configurations
    for GPU acceleration, generate responses based on a text prompt, and retrieve GPU settings.
    The class is configured to support multi-GPU setups and custom configurations for batch size,
    context window, and sampling settings. 

    Attributes:
        model: Instance of the Llama model configured with specified GPU and context parameters.
        config: Dictionary containing the GPU and model configuration.

    Methods:
        generate_response: Generates a text response based on an input prompt using
                        the specified sampling parameters.
        get_gpu_info: Returns the current GPU configuration and batch size details.
    """
    def __init__(
        self,
        model_path: str,
        chat_template: str = None,
        context_size: int = DEFAULT_CONTEXT_WINDOW_SIZE,
        gpu_layers: int = -1,  # -1 means load all layers to GPU
        main_gpu: int = 0,     # Primary GPU device index
        tensor_split: Optional[list] = None,  # For multi-GPU setup
        n_batch: int = 512,    # Batch size for inference
        n_threads: Optional[int] = None,  # CPU threads when needed
        seed: int = 1337
    ):
        """
        Initializes the GGUF model with GPU acceleration.
        
        Args:
            model_path: Path to the model file
            context_size: Size of the context window
            gpu_layers: Number of layers to offload to GPU (-1 for all)
            main_gpu: Main GPU device index
            tensor_split: List of GPU memory splits for multi-GPU setup
            n_batch: Batch size for inference
            n_threads: Number of CPU threads
            seed: Random seed for reproducibility
        """
        try:
            # Set environment variables for GPU
            os.environ["CUDA_VISIBLE_DEVICES"] = str(main_gpu)
            
            # Initialize model with GPU settings
            self.model = Llama(
                model_path=model_path,
                n_ctx=context_size,
                n_gpu_layers=gpu_layers,
                n_batch=n_batch,
                n_threads=n_threads or os.cpu_count(),
                seed=seed,
                tensor_split=tensor_split,
                chat_format=chat_template,
            )

            # Store configuration
            self.config = {
                "gpu_layers": gpu_layers,
                "main_gpu": main_gpu,
                "context_size": context_size,
                "n_batch": n_batch
            }
        except Exception as e:
            self.model = None
            raise e
        
    def generate_response(
        self,
        prompt: str,
        max_tokens: int = 50,
        temperature: float = 0.1,
        top_p: float = 0.95,
        repeat_penalty: float = 1.1
    ) -> str:
        """
        Generates a response using GPU-accelerated inference.
        
        Args:
            prompt: Input text prompt
            max_tokens: Maximum number of tokens to generate
            temperature: Sampling temperature (higher = more random)
            top_p: Top-p sampling threshold
            repeat_penalty: Penalty for repeating tokens
            
        Returns:
            Generated text response
        """
        try:
            # Generate response using the model

            # Message template for chat completion
            messages = [
                {"role": "user", 
                "content": prompt}
            ]

            response = self.model.create_chat_completion(
                messages,
                max_tokens=max_tokens,
                temperature=temperature,
                top_p=top_p,
                repeat_penalty=repeat_penalty,
            )

            # reset the model tokens
            self.model.reset()
            return response["choices"][0]["message"]["content"]
            
        except Exception as e:
            logger.error(f"GPU inference error ({e.__class__.__name__}): {str(e)}")
            return f"({e.__class__.__name__}): {str(e)}"

    
    def get_gpu_info(self) -> Dict[str, Any]:
        """
        Returns information about the current GPU configuration.
        """
        return {
            "gpu_layers": self.config["gpu_layers"],
            "main_gpu": self.config["main_gpu"],
            "batch_size": self.config["n_batch"],
            "context_size": self.config["context_size"]
        }

    def close(self):
        """
        Unloads the model from GPU memory.
        """
        self.model.close()
        self.model = None
    
    def __del__(self):
        """Cleanup GPU memory on deletion"""
        if self.model is not None:
            self.model.close()
        self.model = None

class ModelManager:
    """
    Manages the lifecycle of a local LLM model including setup and unloading operations.

    This class provides static methods to handle model initialization, loading, and cleanup
    using the llama.cpp Python bindings. It supports different model architectures and
    quantization levels.

    Attributes:
        local_model (Llama): Static reference to the loaded model instance. None if no model is loaded.
    """
    local_model = None

    @staticmethod
    def setup_model(app_settings, root, on_cancel: callable = None):
        """
        Initialize and load the LLM model based on application settings.

        Creates a loading window and starts model loading in a separate thread to prevent
        UI freezing. Automatically checks thread status and closes the loading window
        when complete.

        Args:
            app_settings: Application settings object containing model preferences
            root: Tkinter root window for creating the loading dialog

        Raises:
            ValueError: If the specified model file cannot be loaded
        
        Note:
            The method uses threading to avoid blocking the UI while loading the model.
            GPU layers are set to -1 for CUDA architecture and 0 for CPU.
        """

        def on_cancel_load():
            """
            Cancel the model loading process and cleanup resources.
            """
            if on_cancel is not None:
                on_cancel()

        loading_window = LoadingWindow(root, "Loading Model", "Loading Model. Please wait", on_cancel=on_cancel_load)
        app_settings.main_window.disable_settings_menu()

        # unload before loading new model
        if ModelManager.local_model is not None:
            ModelManager.unload_model()

        def load_model():
            """
            Internal function to handle the actual model loading process.
            
            Determines the model file based on settings and initializes the Llama instance
            with appropriate parameters.
            """
            gpu_layers = 0

            if app_settings.editable_settings[SettingsKeys.LLM_ARCHITECTURE.value] == "CUDA (Nvidia GPU)":
                gpu_layers = -1

            model_to_use = "gemma-2-2b-it-Q8_0.gguf"
                
            model_path = f"./models/{model_to_use}"
            try:
                context_size = app_settings.editable_settings.get(SettingsKeys.LOCAL_LLM_CONTEXT_WINDOW.value) or DEFAULT_CONTEXT_WINDOW_SIZE
                ModelManager.local_model = Model(
                    model_path,
                    context_size=context_size,
                    gpu_layers=gpu_layers,
                    main_gpu=0,
                    n_batch=512,
                    n_threads=None,
                    seed=1337
                )
            except Exception as e:
                # model doesnt exist
                #TODO: Logo to system log
                messagebox.showerror("Model Error", f"Model failed to load. Please ensure you have a valid model selected in the settings. Currently trying to load: {os.path.abspath(model_path)}. Error received ({e.__class__.__name__}): {str(e)}")
                ModelManager.local_model = ModelStatus.ERROR

        thread = threading.Thread(target=load_model)
        thread.start()

        def check_thread_status(thread, loading_window, root):
            """
            Recursive function to check the status of the model loading thread.

            Args:
                thread: The thread to monitor
                loading_window: LoadingWindow instance to close when complete
                root: Tkinter root window for scheduling checks
            """
            if thread.is_alive():
                root.after(500, lambda: check_thread_status(thread, loading_window, root))
            else:
                app_settings.main_window.enable_settings_menu()
                loading_window.destroy()

        root.after(500, lambda: check_thread_status(thread, loading_window, root))


    @staticmethod
    def start_model_threaded(settings, root_window):
        """
        Start the model in a separate thread.

        :param settings: Configuration settings for the model
        :type settings: dict
        :param root_window: The main application window reference
        :type root_window: tkinter.Tk
        :return: The created thread instance
        :rtype: threading.Thread
        
        This method creates and starts a new thread that runs the model's start 
        function with the provided settings and root window reference. The model
        is accessed through ModelManager's local_model attribute.
        """
        thread = threading.Thread(target=ModelManager.setup_model, args=(settings, root_window))
        thread.start()
        return thread

    @staticmethod
    def unload_model():
        """
        Safely unload and cleanup the currently loaded model.

        Closes the model if it exists and sets the local_model reference to None.
        This method should be called before loading a new model or shutting down
        the application.
        """
        if ModelManager.local_model is not None:
            ModelManager.local_model.model.close()
            del ModelManager.local_model
            ModelManager.local_model = None
            <|MERGE_RESOLUTION|>--- conflicted
+++ resolved
@@ -5,17 +5,15 @@
 from UI.LoadingWindow import LoadingWindow
 import tkinter.messagebox as messagebox
 from UI.SettingsConstant import SettingsKeys, DEFAULT_CONTEXT_WINDOW_SIZE
-<<<<<<< HEAD
 from utils.log_config import logger
-=======
 from enum import Enum
 
+
 class ModelStatus(Enum):
     """
     Enum class for model loading status.
     """
     ERROR = 1
->>>>>>> d04667d8
 
 
 class Model:
